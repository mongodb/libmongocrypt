--- conflicted
+++ resolved
@@ -39,15 +39,6 @@
     "Programming Language :: Python :: 3.12",
     "Topic :: Database",
 ]
-<<<<<<< HEAD
-dependencies = [
-    "cffi>=1.12.0,<2",
-    "cryptography>=40",
-    "packaging>=21.0",
-    "httpx",
-]
-=======
->>>>>>> d8d1eac8
 
 [project.urls]
 Homepage = "https://github.com/mongodb/libmongocrypt/tree/master/bindings/python"
