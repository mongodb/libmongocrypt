--- conflicted
+++ resolved
@@ -196,14 +196,11 @@
      * Defaults to "oauth2.googleapis.com"
      */
     endpoint?: string | undefined;
-<<<<<<< HEAD
   } | {
     /**
      * If present, an access token to authenticate with GCP.
      */
     accessToken: string;
-=======
->>>>>>> c6f65fe6
   };
 }
 
