--- conflicted
+++ resolved
@@ -931,12 +931,8 @@
   tasks:
   - build-and-test-and-upload
   - build-and-test-shared-bson
-<<<<<<< HEAD
   - build-and-test-java
-=======
-  - test-python
-  - test-java
->>>>>>> a793e050
+  - test-java
   - name: publish-packages
     distros:
     - rhel70-small
@@ -965,11 +961,8 @@
   - build-and-test-and-upload
   - build-and-test-shared-bson
   - build-and-test-node
-<<<<<<< HEAD
   - test-python
-=======
-  - test-java
->>>>>>> a793e050
+  - test-java
   - name: publish-packages
     distros:
     - rhel70-small
