# Welcome. Evergreen configuration can be time consuming to modify and test.
# So each script has a header comment describing how to run it locally.
#
# Some environment variables are hidden in the evergreen project config.
# View this in Evergreen => Projects => libmongocrypt.
#
functions:
  "cleanup environment":
    - command: shell.exec
      params:
        script: |
          set -o verbose

          rm -rf ~/.aws ~/.notary_env.sh
          exit 0

  "fetch source":
    - command: git.get_project
      params: {directory: libmongocrypt}
    - command: shell.exec
      params:
        shell: bash
        script: |-
          set -o errexit
          . libmongocrypt/.evergreen/init.sh
          bash "$EVG_DIR/print-env-info.sh"

          # determine if we have a release tag present on HEAD
          head_tag=$(run_chdir libmongocrypt/ git tag -l --points-at HEAD '[0-9].*' || true)
          use_tag=""
          if test "${is_patch}" != "true"; then
            echo "Setting tag_upload_location to '$head_tag'"
            use_tag="$head_tag"
          fi
          echo "tag_upload_location: '$use_tag'" > tag_expansions.yml
    - command: expansions.update
      params:
        ignore_missing_file: true
        file: tag_expansion.yml

  "tar and upload libmongocrypt libraries":
    - command: archive.targz_pack
      params:
        target: libmongocrypt.tar.gz
        source_dir: install/libmongocrypt
        include: [./**]
    - command: s3.put
      params:
        aws_key: '${aws_key}'
        aws_secret: '${aws_secret}'
        remote_file: '${project}/${build_variant}/${branch_name}/${libmongocrypt_s3_suffix}/libmongocrypt.tar.gz'
        bucket: mciuploads
        permissions: public-read
        local_file: 'libmongocrypt.tar.gz'
        content_type: '${content_type|application/x-gzip}'
    - command: s3.put
      params:
        aws_key: '${aws_key}'
        aws_secret: '${aws_secret}'
        remote_file: '${project}/${build_variant}/${branch_name}/${libmongocrypt_s3_suffix_copy}/libmongocrypt.tar.gz'
        bucket: mciuploads
        permissions: public-read
        local_file: 'libmongocrypt.tar.gz'
        content_type: '${content_type|application/x-gzip}'

  "build and test":
    - command: "shell.exec"
      params:
        shell: bash
        script: |-
          . libmongocrypt/.evergreen/init.sh
          export LSAN_OPTIONS="suppressions=$LIBMONGOCRYPT_DIR/.lsan-suppressions"
<<<<<<< HEAD
          export VS_VERSION=${vs_version|}
          export VS_TARGET_ARCH=${vs_target_arch|amd64}
          export USE_NINJA=ON
          env ${compile_env|} \
            bash "$EVG_DIR/env-run.sh" \
              bash "$EVG_DIR/build_all.sh"
          env ${compile_env|} \
            bash "$EVG_DIR/env-run.sh" \
              bash "$EVG_DIR/linker-tests.sh"
          env ${compile_env|} \
            bash "$EVG_DIR/env-run.sh" \
              bash "$EVG_DIR/pkgconfig-tests.sh"
=======
          env ${compile_env|} bash "$EVG_DIR/build_all.sh"
          env ${compile_env|} bash "$EVG_DIR/linker-tests.sh"
          env ${compile_env|} bash "$EVG_DIR/pkgconfig-tests.sh"

>>>>>>> 8b5c1344

  "create packages and repos":
    - command: "shell.exec"
      params:
        shell: bash
        script: |
          env "WORKDIR=${workdir}" \
              "PYTHON=${python|}" \
              "HAS_PACKAGES=${has_packages|false}" \
              "PACKAGER_DISTRO=${packager_distro}" \
              "PACKAGER_ARCH=${packager_arch}" \
              ${compile_env|} \
            bash libmongocrypt/.evergreen/create-packages-and-repos.sh
    - command: archive.targz_pack
      params:
        target: libmongocrypt-distro-packages.tar.gz
        source_dir: libmongocrypt/repo
        include: [./**]
    - command: s3.put
      params:
        aws_key: '${aws_key}'
        aws_secret: '${aws_secret}'
        remote_file: '${project}/${build_variant}/${branch_name}/${libmongocrypt_s3_suffix}/libmongocrypt-distro-packages.tar.gz'
        bucket: mciuploads
        permissions: public-read
        local_file: 'libmongocrypt-distro-packages.tar.gz'
        content_type: '${content_type|application/x-gzip}'
        optional: true

  "run clang-tidy":
    - command: "shell.exec"
      params:
        script: |-
          if test "$OS_NAME" != "windows"; then export USE_NINJA=ON; fi
          env ${compile_env|} CONFIGURE_ONLY=ON CC=clang CXX=clang++ \
              bash libmongocrypt/.evergreen/build_all.sh
          ./libmongocrypt/.evergreen/clang-tidy.sh

  "test java":
    - command: "shell.exec"
      params:
        script: |-
          export GIT_REVISION="${revision}"
          cd ./libmongocrypt/bindings/java/mongocrypt && ${test_env|} ./.evergreen/test.sh

  "test python":
    - command: "shell.exec"
      params:
        script: |-
          export MONGOCRYPT_DIR="$(pwd)/all/${variant_name}"
          cd ./libmongocrypt/bindings/python && ${test_env|} ./.evergreen/test.sh

  "build and test node":
    - command: "subprocess.exec"
      params:
        binary: bash
        working_dir: "./libmongocrypt/bindings/node"
        args:
          - "./.evergreen/test.sh"
        env:
          PROJECT_DIRECTORY: ${project_directory}
          NODE_GITHUB_TOKEN: ${node_github_token}
          DISTRO_ID: ${distro_id}
          BUILD_VARIANT: ${build_variant}
          NODE_NVM_USE_VERSION: ${nvm_use_version|lts}

  "build and test node no optional dependencies":
    - command: "subprocess.exec"
      params:
        binary: bash
        working_dir: "./libmongocrypt/bindings/node"
        args:
          - "./.evergreen/test.sh"
        env:
          PROJECT_DIRECTORY: ${project_directory}
          NODE_GITHUB_TOKEN: ${node_github_token}
          DISTRO_ID: ${distro_id}
          BUILD_VARIANT: ${build_variant}
          NPM_OPTIONS: "--no-optional"
          NODE_NVM_USE_VERSION: ${nvm_use_version|lts}

  "attach node xunit results":
    - command: attach.xunit_results
      params:
        file: ./libmongocrypt/bindings/node/xunit.xml

  "publish snapshot":
    - command: git.get_project
      params: {directory: libmongocrypt}
    - command: shell.exec
      params:
        script: |-
          set -o errexit
          chmod u+x libmongocrypt/.evergreen/*.sh
          ./libmongocrypt/.evergreen/print-env-info.sh
    - command: shell.exec
      params:
        script: |-
          if [ "${is_patch}" = "true" ]; then
            echo "Patch build detected, skipping"
            exit 0
          fi
          if [ "${branch_name}" != "master" ]; then
            echo "publish snapshot is only run on master branch."
            echo "Detected branch '${branch_name}', skipping."
            exit 0
          fi
          export PROJECT_DIRECTORY=${project_directory}
          export NEXUS_USERNAME=${nexus_username}
          export NEXUS_PASSWORD=${nexus_password}
          export SIGNING_PASSWORD=${signing_password}
          export SIGNING_KEY_ID=${signing_keyId}
          export RING_FILE_GPG_BASE64=${ring_file_gpg_base64}
          export GIT_REVISION=${revision}
          cd ./libmongocrypt/bindings/java/mongocrypt && ${test_env|} ./.evergreen/publish.sh

  "download tarball":
    - command: s3.get
      params:
        aws_key: '${aws_key}'
        aws_secret: '${aws_secret}'
        remote_file: '${project}/${variant_name}/${branch_name}/${libmongocrypt_s3_suffix}/libmongocrypt.tar.gz'
        bucket: mciuploads
        extract_to: all/${variant_name}

  "download distro package tarball":
    - command: s3.get
      params:
        aws_key: '${aws_key}'
        aws_secret: '${aws_secret}'
        remote_file: '${project}/${build_variant}/${branch_name}/${libmongocrypt_s3_suffix}/libmongocrypt-distro-packages.tar.gz'
        bucket: mciuploads
        extract_to: libmongocrypt/repo

  "setup packaging credentials":
    - command: shell.exec
      params:
        silent: true
        shell: bash
        script: |
          set -o errexit
          if [ "${is_patch}" = "true" ]; then
            exit 0
          fi

          # set AWS credentials
          rm -rf ~/.aws
          mkdir -p ~/.aws

          cat <<EOF >> ~/.aws/config
          [default]
          region = us-east-1
          EOF

          cat <<EOF >> ~/.aws/credentials
          [default]
          aws_access_key_id = ${repo_aws_key}
          aws_secret_access_key = ${repo_aws_secret}
          EOF

          # set notary credentials
          rm -f ~/.notary_env.sh
          cat <<EOF > ~/.notary_env.sh
          export NOTARY_TOKEN=${repo_notary_secret}
          export NOTARY_KEY_NAME=${repo_notary_name}
          EOF

  "build csharp and test":
    - command: "shell.exec"
      params:
        shell: bash
        script: |-
          . libmongocrypt/.evergreen/init.sh
          if test "$OS_NAME" != "windows"; then export USE_NINJA=ON; fi
          env ${compile_env|} DEFAULT_BUILD_ONLY=true \
            bash ./libmongocrypt/.evergreen/build_all.sh
          env ${compile_env|} bash ./libmongocrypt/.evergreen/compile_cs.sh

  "build python release macos":
    - command: shell.exec
      params:
        script: |
          set -ex
          cd ./libmongocrypt/bindings/python
          PYTHON=${PYTHON} MACOS_TARGET=${MACOS_TARGET} ./release.sh

  "build python release":
    - command: shell.exec
      params:
        script: |
          set -ex
          cd ./libmongocrypt/bindings/python
          ./release.sh

  "test python release":
    - command: shell.exec
      params:
        script: |
          set -ex
          cd ./libmongocrypt/bindings/python
          ROOT=$(pwd)
          for file in ./dist/*.whl; do
            ${PYTHON} -m pip uninstall -y pymongocrypt
            ${PYTHON} -m pip install --upgrade --user $file
            cd $HOME
            ${PYTHON} -c "import pymongocrypt; print(pymongocrypt.libmongocrypt_version())"
            cd $ROOT
          done

  "upload python release":
    - command: archive.targz_pack
      params:
        target: "release-files.tgz"
        source_dir: "libmongocrypt/bindings/python/dist"
        include:
          - "*"
    - command: s3.put
      params:
        aws_key: ${aws_key}
        aws_secret: ${aws_secret}
        local_file: release-files.tgz
        remote_file: '${project}/python-release/${branch_name}/${libmongocrypt_s3_suffix}/${task_id}-${execution}-release-files.tar.gz'
        bucket: mciuploads
        permissions: public-read
        content_type: ${content_type|application/gzip}
        display_name: Release Python files

  "download and merge python releases":
    - command: shell.exec
      params:
        silent: true
        shell: "bash"
        script: |
          # set AWS credentials
          rm -rf ~/.aws
          mkdir -p ~/.aws

          cat <<EOF >> ~/.aws/config
          [default]
          region = us-east-1
          EOF

          cat <<EOF >> ~/.aws/credentials
          [default]
          aws_access_key_id = ${aws_key}
          aws_secret_access_key = ${aws_secret}
          EOF
    - command: shell.exec
      params:
        shell: "bash"
        script: |
          set -o xtrace
          # Download all the release files.
          aws s3 cp --recursive s3://mciuploads/${project}/python-release/${branch_name}/${libmongocrypt_s3_suffix}/ release/
          # Combine releases into one directory.
          ls -la release/
          mkdir releases
          for REL in release/*; do
            tar zxvf $REL -C releases/
          done
    - command: archive.targz_pack
      params:
        target: "release-files-all.tgz"
        source_dir: "releases/"
        include:
          - "*"
    - command: s3.put
      params:
        aws_key: ${aws_key}
        aws_secret: ${aws_secret}
        local_file: release-files-all.tgz
        remote_file: '${project}/python-release/${branch_name}/${libmongocrypt_s3_suffix}/${task_id}-${execution}-release-files-all.tar.gz'
        bucket: mciuploads
        permissions: public-read
        content_type: ${content_type|application/gzip}
        display_name: Release Python files all

tasks:
- name: build-and-test-and-upload
  commands:
  - func: "fetch source"
  - func: "build and test"
  - func: "tar and upload libmongocrypt libraries"
  - func: "create packages and repos"

- name: clang-tidy
  commands:
  - func: "fetch source"
  - func: "run clang-tidy"

- name: build-and-test-shared-bson
  commands:
  - func: "fetch source"
  - func: "build and test"
    vars:
      compile_env: ${compile_env|} LIBMONGOCRYPT_EXTRA_CMAKE_FLAGS="-DUSE_SHARED_LIBBSON=ON"

- name: build-and-test-asan
  commands:
  - func: "fetch source"
  - func: "build and test"
    vars:
      compile_env: >
        ${compile_env|}
        LIBMONGOCRYPT_EXTRA_CFLAGS="-fsanitize=address -pthread"
        ASAN_OPTIONS="detect_leaks=1"

- name: build-and-test-asan-mac
  commands:
  - func: "fetch source"
  - func: "build and test"
    vars:
      compile_env: ${compile_env|} LIBMONGOCRYPT_EXTRA_CFLAGS="-fsanitize=address"

- name: build-and-test-asan-s390x
  commands:
  - func: "fetch source"
  - func: "build and test"
    vars:
      compile_env: ${compile_env|} LIBMONGOCRYPT_EXTRA_CFLAGS="-fsanitize=address"

- name: test-java
  depends_on:
    - variant: ubuntu2004-64
      name: upload-java
  commands:
    - func: "fetch source"
    - func: "test java"
      vars: { variant_name: "${build_variant}" }

- name: test-python
  depends_on:
  - build-and-test-and-upload
  commands:
    - func: "fetch source"
    - func: "download tarball"
      vars: { variant_name: "${build_variant}" }
    - func: "test python"
      vars: { variant_name: "${build_variant}" }

- name: test-python-windows
  depends_on:
  # Depends on the windows-64-vs2017-test upload.
  - variant: windows-test
    name: build-and-test-and-upload
  commands:
    - func: "fetch source"
    - func: "download tarball"
      vars: { variant_name: windows-test }
    - func: "test python"
      vars: { variant_name: windows-test }

- name: "release-python-macos-1100"
  tags: ["release_python_tag"]
  run_on: macos-1100
  commands:
    - func: "fetch source"
    - func: "build python release macos"
    - func: "test python release"
      vars: { PYTHON: /Library/Frameworks/Python.framework/Versions/3.10/bin/python3 }
    - func: "upload python release"

- name: "release-python-macos-1014"
  tags: ["release_python_tag"]
  run_on: macos-1014
  commands:
    - func: "fetch source"
    - func: "build python release macos"
      vars:
        PYTHON: /Library/Frameworks/Python.framework/Versions/3.7/bin/python3
        MACOS_TARGET: macos_x86_64
    - func: "test python release"
      vars: { PYTHON: /Library/Frameworks/Python.framework/Versions/3.7/bin/python3 }
    - func: "upload python release"

- name: "release-python-linux"
  tags: ["release_python_tag"]
  run_on: ubuntu2004-small
  exec_timeout_secs: 216000  # 60 minutes (manylinux task is slow).
  commands:
    - func: "fetch source"
    - func: "build python release"
    - func: "test python release"
      vars: { PYTHON: python }
    - func: "upload python release"

- name: "release-python-windows"
  tags: ["release_python_tag"]
  run_on: windows-64-vsMulti-small
  commands:
    - func: "fetch source"
    - func: "build python release"
    - func: "test python release"
      vars: { PYTHON: python }
    - func: "upload python release"

- name: "release-python-combine"
  tags: ["release_python_tag"]
  run_on: ubuntu2004-small
  depends_on:
    - name: "*"
      variant: ".release_python_tag"
      patch_optional: true
  commands:
    - func: "download and merge python releases"

- name: build-and-test-csharp
  commands:
  - func: "fetch source"
  - func: "build csharp and test"
    vars:
      test_env: PROJECT_DIRECTORY=${project_directory}

- name: build-and-test-node
  commands:
    - func: "fetch source"
    - func: "build and test node"
    - func: "attach node xunit results"

- name: build-and-test-node-no-optional-dependencies
  commands:
    - func: "fetch source"
    - func: "build and test node no optional dependencies"
    - func: "attach node xunit results"

# Note: keep this disabled unless you want master to force-push
- name: build-and-test-node-force-publish
  commands:
    - func: "fetch source"
    - func: "build and test node"
    - func: "attach node xunit results"

- name: publish-snapshot
  depends_on:
    - name: upload-java
  commands:
    - func: "publish snapshot"

- name: upload-java
  depends_on:
    - variant: rhel-62-64-bit
      name: build-and-test-and-upload
    - variant: rhel-67-s390x
      name: build-and-test-and-upload
    - variant: rhel-71-ppc64el
      name: build-and-test-and-upload
    - variant: ubuntu1604-arm64
      name: build-and-test-and-upload
    - variant: windows-test
      name: build-and-test-and-upload
    - variant: macos_x86_64
      name: build-and-test-and-upload
    - variant: macos
      name: build-and-test-and-upload
  commands:
    - command: shell.exec
      params:
        script: mkdir all
    - func: "download tarball"
      vars: { variant_name: "rhel-62-64-bit" }
    - func: "download tarball"
      vars: { variant_name: "rhel-67-s390x" }
    - func: "download tarball"
      vars: { variant_name: "rhel-71-ppc64el" }
    - func: "download tarball"
      vars: { variant_name: "ubuntu1604-arm64" }
    - func: "download tarball"
      vars: { variant_name: "windows-test" }
    - func: "download tarball"
      vars: { variant_name: "macos_x86_64" }
    - func: "download tarball"
      vars: { variant_name: "macos" }
    - command: archive.targz_pack
      params:
        target: libmongocrypt-java.tar.gz
        source_dir: all
        include: [./**]
    - command: shell.exec
      params:
        script: |-
          set -o errexit
          if [ -n "${tag_upload_location}" ]; then
            # the "fetch source" step detected a release tag on HEAD, so we
            # prepare a local file for upload to a location based on the tag
            cp -a libmongocrypt-java.tar.gz libmongocrypt-java-${tag_upload_location}.tar.gz
          fi
    - command: s3.put
      params:
        aws_key: '${aws_key}'
        aws_secret: '${aws_secret}'
        remote_file: 'libmongocrypt/java/${revision}/libmongocrypt-java.tar.gz'
        bucket: mciuploads
        permissions: public-read
        local_file: 'libmongocrypt-java.tar.gz'
        content_type: '${content_type|application/x-gzip}'
    - command: s3.put
      params:
        aws_key: '${aws_key}'
        aws_secret: '${aws_secret}'
        remote_file: 'libmongocrypt/java/${tag_upload_location}/libmongocrypt-java.tar.gz'
        bucket: mciuploads
        permissions: public-read
        optional: true
        display_name: 'libmongocrypt-java-${tag_upload_location}.tar.gz'
        local_file: 'libmongocrypt-java-${tag_upload_location}.tar.gz'
        content_type: '${content_type|application/x-gzip}'

- name: upload-all
  depends_on:
    - variant: ubuntu1604
      name: build-and-test-and-upload
    - variant: macos_x86_64
      name: build-and-test-and-upload
    - variant: rhel72-zseries-test
      name: build-and-test-and-upload
    - variant: windows-test
      name: build-and-test-and-upload
    - variant: linux-64-amazon-ami
      name: build-and-test-and-upload
    - variant: amazon2
      name: build-and-test-and-upload
    - variant: amazon2-arm64
      name: build-and-test-and-upload
    - variant: debian10
      name: build-and-test-and-upload
    - variant: debian92
      name: build-and-test-and-upload
    - variant: rhel-62-64-bit
      name: build-and-test-and-upload
    - variant: rhel-67-s390x
      name: build-and-test-and-upload
    - variant: rhel-70-64-bit
      name: build-and-test-and-upload
    - variant: rhel-71-ppc64el
      name: build-and-test-and-upload
    - variant: rhel-80-64-bit
      name: build-and-test-and-upload
    - variant: suse12-64
      name: build-and-test-and-upload
    - variant: suse15-64
      name: build-and-test-and-upload
    - variant: ubuntu1604-arm64
      name: build-and-test-and-upload
    - variant: ubuntu1804-64
      name: build-and-test-and-upload
    - variant: ubuntu1804-arm64
      name: build-and-test-and-upload
    - variant: ubuntu2004-64
      name: build-and-test-and-upload
    - variant: ubuntu2004-arm64
      name: build-and-test-and-upload
    - variant: macos
      name: build-and-test-and-upload
  commands:
    - func: "fetch source"
    - command: shell.exec
      params:
        script: mkdir all
    - func: "download tarball"
      vars: { variant_name: ubuntu1604 }
    - func: "download tarball"
      vars: { variant_name: "macos" }
    - func: "download tarball"
      vars: { variant_name: "rhel72-zseries-test" }
    - func: "download tarball"
      vars: { variant_name: "windows-test" }
    - func: "download tarball"
      vars: { variant_name: "linux-64-amazon-ami" }
    - func: "download tarball"
      vars: { variant_name: "amazon2" }
    - func: "download tarball"
      vars: { variant_name: "amazon2-arm64" }
    - func: "download tarball"
      vars: { variant_name: "debian10" }
    - func: "download tarball"
      vars: { variant_name: "debian92" }
    - func: "download tarball"
      vars: { variant_name: "rhel-62-64-bit" }
    - func: "download tarball"
      vars: { variant_name: "rhel-67-s390x" }
    - func: "download tarball"
      vars: { variant_name: "rhel-70-64-bit" }
    - func: "download tarball"
      vars: { variant_name: "rhel-71-ppc64el" }
    - func: "download tarball"
      vars: { variant_name: "rhel-80-64-bit" }
    - func: "download tarball"
      vars: { variant_name: "suse12-64" }
    - func: "download tarball"
      vars: { variant_name: "suse15-64" }
    - func: "download tarball"
      vars: { variant_name: "ubuntu1604-arm64" }
    - func: "download tarball"
      vars: { variant_name: "ubuntu1804-64" }
    - func: "download tarball"
      vars: { variant_name: "ubuntu1804-arm64" }
    - func: "download tarball"
      vars: { variant_name: "ubuntu2004-64" }
    - func: "download tarball"
      vars: { variant_name: "ubuntu2004-arm64" }
    - func: "download tarball"
      vars: { variant_name: "macos" }
    - command: archive.targz_pack
      params:
        target: libmongocrypt-all.tar.gz
        source_dir: all
        include: [./**]
    - command: shell.exec
      params:
        script: |-
          set -o errexit
          if [ -n "${tag_upload_location}" ]; then
            # the "fetch source" step detected a release tag on HEAD, so we
            # prepare a local file for upload to a location based on the tag
            cp -a libmongocrypt-all.tar.gz libmongocrypt-all-${tag_upload_location}.tar.gz
          fi
    - command: s3.put
      params:
        aws_key: '${aws_key}'
        aws_secret: '${aws_secret}'
        remote_file: 'libmongocrypt/all/${branch_name}/${libmongocrypt_s3_suffix}/libmongocrypt-all.tar.gz'
        bucket: mciuploads
        permissions: public-read
        local_file: 'libmongocrypt-all.tar.gz'
        content_type: '${content_type|application/x-gzip}'
    - command: s3.put
      params:
        aws_key: '${aws_key}'
        aws_secret: '${aws_secret}'
        remote_file: 'libmongocrypt/all/${branch_name}/${libmongocrypt_s3_suffix_copy}/libmongocrypt-all.tar.gz'
        bucket: mciuploads
        permissions: public-read
        local_file: 'libmongocrypt-all.tar.gz'
        content_type: '${content_type|application/x-gzip}'
    - command: s3.put
      params:
        aws_key: '${aws_key}'
        aws_secret: '${aws_secret}'
        remote_file: 'libmongocrypt/all/${tag_upload_location}/libmongocrypt-all.tar.gz'
        bucket: mciuploads
        permissions: public-read
        optional: true
        display_name: 'libmongocrypt-all-${tag_upload_location}.tar.gz'
        local_file: 'libmongocrypt-all-${tag_upload_location}.tar.gz'
        content_type: '${content_type|application/x-gzip}'

- name: publish-packages
  depends_on: build-and-test-and-upload
  commands:
    - func: "fetch source"
    - func: "download distro package tarball"
    - func: "setup packaging credentials"
    - command: shell.exec
      params:
        working_dir: libmongocrypt
        shell: bash
        script: |-
          [ -f ~/.notary_env.sh ] && . ~/.notary_env.sh
          set -o xtrace
          set -o errexit
          set -o verbose

          if [ "${is_patch}" = "true" ]; then
            echo "patch build, skipping packaging publication"
            exit 0
          fi

          if [ "${has_packages|}" != "true" ] ; then
            echo "'has_packages' is not 'true', skipping package publication"
            exit 0
          fi

          # Some venv-activate scripts are not nounset-clean
          set +u

          # Need requests and poster for notary-client.py
          python -m virtualenv venv
          cd venv
          . bin/activate
          ./bin/pip install requests
          ./bin/pip install poster
          ./bin/pip install pycrypto
          cd ..
          # Get the current version of libmongocrypt.
          pkg_version="$(python etc/calc_release_version.py)"
          CURATOR_RELEASE=${curator_release|"e0b5f66fc89ec0acddcd40ea5f447a8300ded2b9"}
          curl -L -O http://boxes.10gen.com/build/curator/curator-dist-rhel70-$CURATOR_RELEASE.tar.gz
          tar -zxvf curator-dist-rhel70-$CURATOR_RELEASE.tar.gz
          ./curator version
          ./curator repo --config etc/repo_config.yaml --distro ${packager_distro} --edition org --version $pkg_version --arch ${packager_arch} --packages repo

- name: windows-upload-check
  depends_on: build-and-test-and-upload
  commands:
    - func: "fetch source"
    - command: shell.exec
      params:
        working_dir: libmongocrypt
        script: |-
          set -o xtrace
          set -o errexit

          CMAKE=/cygdrive/c/cmake/bin/cmake
          mongocrypt_version="$(python etc/calc_release_version.py)"
          case "$mongocrypt_version" in
            *+*)
              # Not a tagged release.
              echo "{}" > ./.evergreen/windows-upload.json
              ;;
            *-*)
              # This is an unstable release, like 1.1.0-beta1 or 1.0.1-rc0
              cp ./.evergreen/windows-upload-doit-unstable.json ./.evergreen/windows-upload.json
              ;;
            *)
              # It is a tagged release.
              cp ./.evergreen/windows-upload-doit.json ./.evergreen/windows-upload.json
              ;;
          esac
    - command: generate.tasks
      params:
        files:
          - libmongocrypt/.evergreen/windows-upload.json

- name: windows-upload
  commands:
    - command: s3.get
      params:
        aws_key: '${aws_key}'
        aws_secret: '${aws_secret}'
        remote_file: '${project}/windows-test/${branch_name}/${libmongocrypt_s3_suffix}/libmongocrypt.tar.gz'
        bucket: mciuploads
        extract_to: libmongocrypt_download
    - command: shell.exec
      params:
        script: |-
          set -o xtrace
          set -o errexit

          # Move just the mongocrypt files needed into the final upload
          mkdir libmongocrypt_upload
          mkdir libmongocrypt_upload/bin
          mkdir libmongocrypt_upload/include
          mv libmongocrypt_download/bin/mongocrypt.dll libmongocrypt_upload/bin/mongocrypt.dll
          mv libmongocrypt_download/include/mongocrypt libmongocrypt_upload/include
    - command: archive.targz_pack
      params:
        target: libmongocrypt_upload.tar.gz
        source_dir: libmongocrypt_upload
        include: [./**]
    - command: s3.put
      params:
        aws_key: '${aws_key}'
        aws_secret: '${aws_secret}'
        remote_file: 'libmongocrypt/windows/latest_release/libmongocrypt${upload_suffix}.tar.gz'
        bucket: mciuploads
        permissions: public-read
        local_file: 'libmongocrypt_upload.tar.gz'
        content_type: '${content_type|application/x-gzip}'

- name: debian-package-build
  commands:
    - func: "fetch source"
    - command: shell.exec
      type: test
      params:
        working_dir: "libmongocrypt"
        shell: bash
        script: |-
          set -o errexit
          set -o xtrace
          export IS_PATCH="${is_patch}"
          bash .evergreen/debian_package_build.sh
    - command: s3.put
      params:
        aws_key: ${aws_key}
        aws_secret: ${aws_secret}
        local_file: deb.tar.gz
        remote_file: libmongocrypt/${branch_name}/${revision}/${version_id}/${build_id}/${execution}/debian-packages.tar.gz
        bucket: mciuploads
        permissions: public-read
        content_type: ${content_type|application/x-gzip}
        display_name: "deb.tar.gz"

pre:
  # Update the evergreen expansion to dynamically set the ${libmongocrypt_s3_suffix} and ${libmongocrypt_s3_suffix_copy} expansions.
  - command: "shell.exec"
    params:
      # Uploads are prefixed with ${project}/${build_variant}/${branch_name|all}
      script: |-
        if [ "${is_patch}" = "true" ]; then
          # patch build.
          REMOTE_SUFFIX="${revision}/${version_id}"
          REMOTE_SUFFIX_COPY="latest/${version_id}"
        elif [ "${branch_name}" = "master" ]; then
          # waterfall build.
          REMOTE_SUFFIX="${revision}"
          REMOTE_SUFFIX_COPY="latest"
        else
          # waterfall build, not on master branch.
          REMOTE_SUFFIX="${revision}"
          REMOTE_SUFFIX_COPY="latest-${branch_name}"
        fi

        PROJECT_DIRECTORY="$(pwd)"
        echo "libmongocrypt_s3_suffix: $REMOTE_SUFFIX"
        echo "libmongocrypt_s3_suffix_copy: $REMOTE_SUFFIX_COPY"
        echo "project_directory: $PROJECT_DIRECTORY"

        cat <<EOT > expansion.yml
        libmongocrypt_s3_suffix: "$REMOTE_SUFFIX"
        libmongocrypt_s3_suffix_copy: "$REMOTE_SUFFIX_COPY"
        project_directory: "$PROJECT_DIRECTORY"
        EOT
  - command: expansions.update
    params:
      file: expansion.yml
  - func: "cleanup environment"

post:
  - func: "cleanup environment"

# NOTE: When adding a new variant, update the "upload-all" task.
buildvariants:
- name: ubuntu1604
  display_name: "Ubuntu 16.04 64-bit"
  run_on: ubuntu1604-test
  expansions:
    has_packages: true
    packager_distro: ubuntu1604
    packager_arch: x86_64
    nvm_use_version: 16
  tasks:
  - build-and-test-and-upload
  - build-and-test-shared-bson
  - build-and-test-asan
  - build-and-test-node
  - build-and-test-node-no-optional-dependencies
  - test-java
  - name: publish-packages
    distros:
    - ubuntu2004-small
- name: macos_x86_64
  display_name: "macOS (x86_64) 10.14"
  run_on: macos-1014
  tasks:
  - build-and-test-and-upload
  - build-and-test-shared-bson
  - build-and-test-asan-mac
  - build-and-test-node
  - build-and-test-node-no-optional-dependencies
  - build-and-test-csharp
  - test-python
  - test-java
- name: rhel72-zseries-test
  display_name: "RHEL 7.2 on zSeries"
  run_on: rhel72-zseries-test
  expansions:
    has_packages: true
    packager_distro: rhel72
    packager_arch: s390x
  tasks:
  - build-and-test-and-upload
  - build-and-test-shared-bson
  - test-java
  - name: publish-packages
    distros:
    - rhel70-small
- name: windows-vs2015-compile
  display_name: "Windows VS 2015 compile"
  run_on: windows-64-vs2015-test
  expansions:
    vs_version: "14"
    vs_target_arch: amd64
  tasks:
  - build-and-test-and-upload
  - build-and-test-shared-bson
- name: windows-test
  display_name: "Windows 2016"
  run_on: windows-64-vs2017-test
  expansions:
    vs_version: "15"
    vs_target_arch: amd64
  tasks:
  - build-and-test-and-upload
  - build-and-test-shared-bson
  - build-and-test-csharp
  - build-and-test-node
  - build-and-test-node-no-optional-dependencies
  - test-java
  - windows-upload-check
- name: windows-test-python
  display_name: "Windows Python"
  run_on: windows-64-vsMulti-small
  tasks:
  - test-python-windows
- name: python-release
  display_name: Python Release
  batchtime: 20160 # 14 days
  tags: ["release_python_tag"]
  tasks:
  - ".release_python_tag"
- name: linux-64-amazon-ami
  display_name: "Amazon Linux"
  run_on: amazon1-2018-test
  expansions:
    has_packages: true
    packager_distro: amazon
    packager_arch: x86_64
    nvm_use_version: 16
  tasks:
  - build-and-test-and-upload
  - build-and-test-shared-bson
  - build-and-test-node
  - build-and-test-node-no-optional-dependencies
  - test-java
  - name: publish-packages
    distros:
    - rhel70-small
- name: amazon2
  display_name: "Amazon Linux 2"
  run_on: amazon2-test
  expansions:
    has_packages: true
    packager_distro: amazon2
    packager_arch: x86_64
    nvm_use_version: 16
  tasks:
  - build-and-test-and-upload
  - build-and-test-shared-bson
  - build-and-test-asan
  - build-and-test-node
  - build-and-test-node-no-optional-dependencies
  - test-java
  - name: publish-packages
    distros:
    - rhel70-small
- name: amazon2-arm64
  display_name: "Amazon Linux 2 (arm64)"
  run_on: amazon2-arm64
  expansions:
    has_packages: true
    packager_distro: amazon2
    packager_arch: arm64
    nvm_use_version: 16
  tasks:
  - build-and-test-and-upload
  - build-and-test-shared-bson
  - build-and-test-asan
  - build-and-test-node
  - build-and-test-node-no-optional-dependencies
  - name: publish-packages
    distros:
    - rhel70-small
- name: debian10
  display_name: "Debian 10.0"
  run_on: debian10-test
  expansions:
    has_packages: true
    packager_distro: debian10
    packager_arch: x86_64
  tasks:
  - build-and-test-and-upload
  - build-and-test-shared-bson
  - build-and-test-asan
  - build-and-test-node
  - build-and-test-node-no-optional-dependencies
  - test-java
  - name: publish-packages
    distros:
    - ubuntu2004-small
- name: debian92
  display_name: "Debian 9.2"
  run_on: debian92-test
  expansions:
    has_packages: true
    packager_distro: debian92
    packager_arch: x86_64
    nvm_use_version: 16
  tasks:
  - build-and-test-and-upload
  - build-and-test-shared-bson
  - build-and-test-asan
  - build-and-test-node
  - build-and-test-node-no-optional-dependencies
  - test-java
  - name: publish-packages
    distros:
    - ubuntu2004-small
- name: rhel-62-64-bit
  display_name: "RHEL 6.2 64-bit"
  run_on: rhel62-small
  expansions:
    has_packages: true
    packager_distro: rhel62
    packager_arch: x86_64
  tasks:
  - build-and-test-and-upload
  - build-and-test-shared-bson
  - test-java
  - name: publish-packages
    distros:
    - rhel70-small
- name: rhel-67-s390x
  display_name: "RHEL 6.7 s390x"
  run_on: rhel67-zseries-test
  expansions:
    has_packages: true
    packager_distro: rhel67
    packager_arch: s390x
    compile_env: CMAKE_EXE=/opt/cmake/bin/cmake
  tasks:
  - build-and-test-and-upload
  - build-and-test-shared-bson
  - test-java
  - name: publish-packages
    distros:
    - rhel70-small
- name: rhel-70-64-bit
  display_name: "RHEL 7.0 64-bit"
  run_on: rhel70-small
  expansions:
    has_packages: true
    packager_distro: rhel70
    packager_arch: x86_64
    nvm_use_version: 16
  tasks:
  - build-and-test-and-upload
  - build-and-test-shared-bson
  - build-and-test-node
  - build-and-test-node-no-optional-dependencies
  - test-python
  - test-java
  - name: publish-packages
    distros:
    - rhel70-small
- name: rhel-71-ppc64el
  display_name: "RHEL 7.1 ppc64el"
  run_on: rhel71-power8-test
  expansions:
    has_packages: true
    packager_distro: rhel71
    packager_arch: ppc64le
  tasks:
  - build-and-test-and-upload
  - build-and-test-shared-bson
  - test-java
  - name: publish-packages
    distros:
    - rhel70-small
- name: rhel-80-64-bit
  display_name: "RHEL 8.0 64-bit"
  run_on: rhel80-test
  expansions:
    has_packages: true
    packager_distro: rhel80
    packager_arch: x86_64
  tasks:
  - build-and-test-and-upload
  - build-and-test-shared-bson
  - build-and-test-node
  - build-and-test-node-no-optional-dependencies
  - test-java
  - name: publish-packages
    distros:
    - rhel70-small
- name: suse12-64
  display_name: "SLES 12 64-bit"
  run_on: suse12-sp5-small
  expansions:
    has_packages: true
    packager_distro: suse12
    packager_arch: x86_64
    nvm_use_version: 16
  tasks:
  - build-and-test-and-upload
  - build-and-test-shared-bson
  - build-and-test-asan
  - build-and-test-node
  - build-and-test-node-no-optional-dependencies
  - test-java
  - name: publish-packages
    distros:
    - rhel70-small
- name: suse15-64
  display_name: "SLES 15 64-bit"
  run_on: suse15-test
  expansions:
    has_packages: true
    packager_distro: suse15
    packager_arch: x86_64
    nvm_use_version: 16
  tasks:
  - build-and-test-and-upload
  - build-and-test-shared-bson
  - build-and-test-asan
  - build-and-test-node
  - build-and-test-node-no-optional-dependencies
  - test-java
  - name: publish-packages
    distros:
    - rhel70-small
- name: ubuntu1604-arm64
  display_name: "Ubuntu 16.04 arm64"
  run_on: ubuntu1604-arm64-large
  expansions:
    has_packages: true
    packager_distro: ubuntu1604
    packager_arch: arm64
    nvm_use_version: 16
  tasks:
  - build-and-test-and-upload
  - build-and-test-shared-bson
  - build-and-test-asan
  - build-and-test-node
  - build-and-test-node-no-optional-dependencies
  - test-java
  - name: publish-packages
    distros:
    - ubuntu2004-small
- name: ubuntu1804-64
  display_name: "Ubuntu 18.04 64-bit"
  run_on: ubuntu1804-test
  expansions:
    has_packages: true
    packager_distro: ubuntu1804
    packager_arch: x86_64
    nvm_use_version: 16
  tasks:
  - build-and-test-and-upload
  - build-and-test-shared-bson
  - build-and-test-asan
  - build-and-test-node
  - build-and-test-node-no-optional-dependencies
  - build-and-test-csharp
  - test-java
  - name: publish-packages
    distros:
    - ubuntu2004-small
- name: ubuntu1804-arm64
  display_name: "Ubuntu 18.04 arm64"
  run_on: ubuntu1804-arm64-build
  expansions:
    has_packages: true
    packager_distro: ubuntu1804
    packager_arch: arm64
    nvm_use_version: 16
  tasks:
  - build-and-test-and-upload
  - build-and-test-shared-bson
  - build-and-test-asan
  - build-and-test-node
  - build-and-test-node-no-optional-dependencies
  - test-java
  - name: publish-packages
    distros:
    - ubuntu2004-small
- name: ubuntu2004-64
  display_name: "Ubuntu 20.04 64-bit"
  run_on: ubuntu2004-small
  expansions:
    has_packages: true
    packager_distro: ubuntu2004
    packager_arch: x86_64
  tasks:
  - clang-tidy
  - build-and-test-and-upload
  - build-and-test-shared-bson
  - build-and-test-asan
  - build-and-test-node
  - build-and-test-node-no-optional-dependencies
  - build-and-test-csharp
  - test-java
  - upload-java
  - publish-packages
- name: ubuntu2004-arm64
  display_name: "Ubuntu 20.04 arm64"
  run_on: ubuntu2004-arm64-small
  expansions:
    has_packages: true
    packager_distro: ubuntu2004
    packager_arch: arm64
  tasks:
  - build-and-test-and-upload
  - build-and-test-shared-bson
  - build-and-test-asan
  - build-and-test-node
  - build-and-test-node-no-optional-dependencies
  - test-java
  - name: publish-packages
    distros:
    - ubuntu2004-small
- name: publish-snapshot
  display_name: "Publish"
  run_on: ubuntu1804-test
  tasks:
    - name: "upload-java"
    - name: "publish-snapshot"
    - name: "upload-all"
- name: packaging
  display_name: "Linux Distro Packaging"
  run_on: ubuntu2004-small
  tasks:
  - name: debian-package-build
- name: macos
  display_name: macOS m1 (Apple LLVM)
  run_on: macos-1100-arm64
  expansions:
    compile_env: MACOS_UNIVERSAL=ON CMAKE=/opt/homebrew/bin/cmake
  tasks:
  - build-and-test-and-upload
  - build-and-test-node
  - build-and-test-node-no-optional-dependencies
  - test-python
  - test-java
- name: windows-vs2017-32bit
  # Test Windows 32 bit builds for PHPC. PHPC builds libmongocrypt from source. See MONGOCRYPT-391.
  display_name: "Windows VS 2017 32-bit compile"
  run_on: windows-64-vs2017-small
  expansions:
    compile_env: WINDOWS_32BIT=ON
    vs_version: "15"
    vs_target_arch: x86
  tasks:
  - build-and-test-and-upload<|MERGE_RESOLUTION|>--- conflicted
+++ resolved
@@ -16,7 +16,7 @@
 
   "fetch source":
     - command: git.get_project
-      params: {directory: libmongocrypt}
+      params: { directory: libmongocrypt }
     - command: shell.exec
       params:
         shell: bash
@@ -46,22 +46,22 @@
         include: [./**]
     - command: s3.put
       params:
-        aws_key: '${aws_key}'
-        aws_secret: '${aws_secret}'
-        remote_file: '${project}/${build_variant}/${branch_name}/${libmongocrypt_s3_suffix}/libmongocrypt.tar.gz'
+        aws_key: "${aws_key}"
+        aws_secret: "${aws_secret}"
+        remote_file: "${project}/${build_variant}/${branch_name}/${libmongocrypt_s3_suffix}/libmongocrypt.tar.gz"
         bucket: mciuploads
         permissions: public-read
-        local_file: 'libmongocrypt.tar.gz'
-        content_type: '${content_type|application/x-gzip}'
+        local_file: "libmongocrypt.tar.gz"
+        content_type: "${content_type|application/x-gzip}"
     - command: s3.put
       params:
-        aws_key: '${aws_key}'
-        aws_secret: '${aws_secret}'
-        remote_file: '${project}/${build_variant}/${branch_name}/${libmongocrypt_s3_suffix_copy}/libmongocrypt.tar.gz'
+        aws_key: "${aws_key}"
+        aws_secret: "${aws_secret}"
+        remote_file: "${project}/${build_variant}/${branch_name}/${libmongocrypt_s3_suffix_copy}/libmongocrypt.tar.gz"
         bucket: mciuploads
         permissions: public-read
-        local_file: 'libmongocrypt.tar.gz'
-        content_type: '${content_type|application/x-gzip}'
+        local_file: "libmongocrypt.tar.gz"
+        content_type: "${content_type|application/x-gzip}"
 
   "build and test":
     - command: "shell.exec"
@@ -70,7 +70,6 @@
         script: |-
           . libmongocrypt/.evergreen/init.sh
           export LSAN_OPTIONS="suppressions=$LIBMONGOCRYPT_DIR/.lsan-suppressions"
-<<<<<<< HEAD
           export VS_VERSION=${vs_version|}
           export VS_TARGET_ARCH=${vs_target_arch|amd64}
           export USE_NINJA=ON
@@ -83,12 +82,6 @@
           env ${compile_env|} \
             bash "$EVG_DIR/env-run.sh" \
               bash "$EVG_DIR/pkgconfig-tests.sh"
-=======
-          env ${compile_env|} bash "$EVG_DIR/build_all.sh"
-          env ${compile_env|} bash "$EVG_DIR/linker-tests.sh"
-          env ${compile_env|} bash "$EVG_DIR/pkgconfig-tests.sh"
-
->>>>>>> 8b5c1344
 
   "create packages and repos":
     - command: "shell.exec"
@@ -109,13 +102,13 @@
         include: [./**]
     - command: s3.put
       params:
-        aws_key: '${aws_key}'
-        aws_secret: '${aws_secret}'
-        remote_file: '${project}/${build_variant}/${branch_name}/${libmongocrypt_s3_suffix}/libmongocrypt-distro-packages.tar.gz'
+        aws_key: "${aws_key}"
+        aws_secret: "${aws_secret}"
+        remote_file: "${project}/${build_variant}/${branch_name}/${libmongocrypt_s3_suffix}/libmongocrypt-distro-packages.tar.gz"
         bucket: mciuploads
         permissions: public-read
-        local_file: 'libmongocrypt-distro-packages.tar.gz'
-        content_type: '${content_type|application/x-gzip}'
+        local_file: "libmongocrypt-distro-packages.tar.gz"
+        content_type: "${content_type|application/x-gzip}"
         optional: true
 
   "run clang-tidy":
@@ -177,7 +170,7 @@
 
   "publish snapshot":
     - command: git.get_project
-      params: {directory: libmongocrypt}
+      params: { directory: libmongocrypt }
     - command: shell.exec
       params:
         script: |-
@@ -208,18 +201,18 @@
   "download tarball":
     - command: s3.get
       params:
-        aws_key: '${aws_key}'
-        aws_secret: '${aws_secret}'
-        remote_file: '${project}/${variant_name}/${branch_name}/${libmongocrypt_s3_suffix}/libmongocrypt.tar.gz'
+        aws_key: "${aws_key}"
+        aws_secret: "${aws_secret}"
+        remote_file: "${project}/${variant_name}/${branch_name}/${libmongocrypt_s3_suffix}/libmongocrypt.tar.gz"
         bucket: mciuploads
         extract_to: all/${variant_name}
 
   "download distro package tarball":
     - command: s3.get
       params:
-        aws_key: '${aws_key}'
-        aws_secret: '${aws_secret}'
-        remote_file: '${project}/${build_variant}/${branch_name}/${libmongocrypt_s3_suffix}/libmongocrypt-distro-packages.tar.gz'
+        aws_key: "${aws_key}"
+        aws_secret: "${aws_secret}"
+        remote_file: "${project}/${build_variant}/${branch_name}/${libmongocrypt_s3_suffix}/libmongocrypt-distro-packages.tar.gz"
         bucket: mciuploads
         extract_to: libmongocrypt/repo
 
@@ -310,7 +303,7 @@
         aws_key: ${aws_key}
         aws_secret: ${aws_secret}
         local_file: release-files.tgz
-        remote_file: '${project}/python-release/${branch_name}/${libmongocrypt_s3_suffix}/${task_id}-${execution}-release-files.tar.gz'
+        remote_file: "${project}/python-release/${branch_name}/${libmongocrypt_s3_suffix}/${task_id}-${execution}-release-files.tar.gz"
         bucket: mciuploads
         permissions: public-read
         content_type: ${content_type|application/gzip}
@@ -360,517 +353,530 @@
         aws_key: ${aws_key}
         aws_secret: ${aws_secret}
         local_file: release-files-all.tgz
-        remote_file: '${project}/python-release/${branch_name}/${libmongocrypt_s3_suffix}/${task_id}-${execution}-release-files-all.tar.gz'
+        remote_file: "${project}/python-release/${branch_name}/${libmongocrypt_s3_suffix}/${task_id}-${execution}-release-files-all.tar.gz"
         bucket: mciuploads
         permissions: public-read
         content_type: ${content_type|application/gzip}
         display_name: Release Python files all
 
 tasks:
-- name: build-and-test-and-upload
-  commands:
-  - func: "fetch source"
-  - func: "build and test"
-  - func: "tar and upload libmongocrypt libraries"
-  - func: "create packages and repos"
-
-- name: clang-tidy
-  commands:
-  - func: "fetch source"
-  - func: "run clang-tidy"
-
-- name: build-and-test-shared-bson
-  commands:
-  - func: "fetch source"
-  - func: "build and test"
-    vars:
-      compile_env: ${compile_env|} LIBMONGOCRYPT_EXTRA_CMAKE_FLAGS="-DUSE_SHARED_LIBBSON=ON"
-
-- name: build-and-test-asan
-  commands:
-  - func: "fetch source"
-  - func: "build and test"
-    vars:
-      compile_env: >
-        ${compile_env|}
-        LIBMONGOCRYPT_EXTRA_CFLAGS="-fsanitize=address -pthread"
-        ASAN_OPTIONS="detect_leaks=1"
-
-- name: build-and-test-asan-mac
-  commands:
-  - func: "fetch source"
-  - func: "build and test"
-    vars:
-      compile_env: ${compile_env|} LIBMONGOCRYPT_EXTRA_CFLAGS="-fsanitize=address"
-
-- name: build-and-test-asan-s390x
-  commands:
-  - func: "fetch source"
-  - func: "build and test"
-    vars:
-      compile_env: ${compile_env|} LIBMONGOCRYPT_EXTRA_CFLAGS="-fsanitize=address"
-
-- name: test-java
-  depends_on:
-    - variant: ubuntu2004-64
-      name: upload-java
-  commands:
-    - func: "fetch source"
-    - func: "test java"
-      vars: { variant_name: "${build_variant}" }
-
-- name: test-python
-  depends_on:
-  - build-and-test-and-upload
-  commands:
-    - func: "fetch source"
-    - func: "download tarball"
-      vars: { variant_name: "${build_variant}" }
-    - func: "test python"
-      vars: { variant_name: "${build_variant}" }
-
-- name: test-python-windows
-  depends_on:
-  # Depends on the windows-64-vs2017-test upload.
-  - variant: windows-test
-    name: build-and-test-and-upload
-  commands:
-    - func: "fetch source"
-    - func: "download tarball"
-      vars: { variant_name: windows-test }
-    - func: "test python"
-      vars: { variant_name: windows-test }
-
-- name: "release-python-macos-1100"
-  tags: ["release_python_tag"]
-  run_on: macos-1100
-  commands:
-    - func: "fetch source"
-    - func: "build python release macos"
-    - func: "test python release"
-      vars: { PYTHON: /Library/Frameworks/Python.framework/Versions/3.10/bin/python3 }
-    - func: "upload python release"
-
-- name: "release-python-macos-1014"
-  tags: ["release_python_tag"]
-  run_on: macos-1014
-  commands:
-    - func: "fetch source"
-    - func: "build python release macos"
-      vars:
-        PYTHON: /Library/Frameworks/Python.framework/Versions/3.7/bin/python3
-        MACOS_TARGET: macos_x86_64
-    - func: "test python release"
-      vars: { PYTHON: /Library/Frameworks/Python.framework/Versions/3.7/bin/python3 }
-    - func: "upload python release"
-
-- name: "release-python-linux"
-  tags: ["release_python_tag"]
-  run_on: ubuntu2004-small
-  exec_timeout_secs: 216000  # 60 minutes (manylinux task is slow).
-  commands:
-    - func: "fetch source"
-    - func: "build python release"
-    - func: "test python release"
-      vars: { PYTHON: python }
-    - func: "upload python release"
-
-- name: "release-python-windows"
-  tags: ["release_python_tag"]
-  run_on: windows-64-vsMulti-small
-  commands:
-    - func: "fetch source"
-    - func: "build python release"
-    - func: "test python release"
-      vars: { PYTHON: python }
-    - func: "upload python release"
-
-- name: "release-python-combine"
-  tags: ["release_python_tag"]
-  run_on: ubuntu2004-small
-  depends_on:
-    - name: "*"
-      variant: ".release_python_tag"
-      patch_optional: true
-  commands:
-    - func: "download and merge python releases"
-
-- name: build-and-test-csharp
-  commands:
-  - func: "fetch source"
-  - func: "build csharp and test"
-    vars:
-      test_env: PROJECT_DIRECTORY=${project_directory}
-
-- name: build-and-test-node
-  commands:
-    - func: "fetch source"
-    - func: "build and test node"
-    - func: "attach node xunit results"
-
-- name: build-and-test-node-no-optional-dependencies
-  commands:
-    - func: "fetch source"
-    - func: "build and test node no optional dependencies"
-    - func: "attach node xunit results"
-
-# Note: keep this disabled unless you want master to force-push
-- name: build-and-test-node-force-publish
-  commands:
-    - func: "fetch source"
-    - func: "build and test node"
-    - func: "attach node xunit results"
-
-- name: publish-snapshot
-  depends_on:
-    - name: upload-java
-  commands:
-    - func: "publish snapshot"
-
-- name: upload-java
-  depends_on:
-    - variant: rhel-62-64-bit
-      name: build-and-test-and-upload
-    - variant: rhel-67-s390x
-      name: build-and-test-and-upload
-    - variant: rhel-71-ppc64el
-      name: build-and-test-and-upload
-    - variant: ubuntu1604-arm64
-      name: build-and-test-and-upload
-    - variant: windows-test
-      name: build-and-test-and-upload
-    - variant: macos_x86_64
-      name: build-and-test-and-upload
-    - variant: macos
-      name: build-and-test-and-upload
-  commands:
-    - command: shell.exec
-      params:
-        script: mkdir all
-    - func: "download tarball"
-      vars: { variant_name: "rhel-62-64-bit" }
-    - func: "download tarball"
-      vars: { variant_name: "rhel-67-s390x" }
-    - func: "download tarball"
-      vars: { variant_name: "rhel-71-ppc64el" }
-    - func: "download tarball"
-      vars: { variant_name: "ubuntu1604-arm64" }
-    - func: "download tarball"
-      vars: { variant_name: "windows-test" }
-    - func: "download tarball"
-      vars: { variant_name: "macos_x86_64" }
-    - func: "download tarball"
-      vars: { variant_name: "macos" }
-    - command: archive.targz_pack
-      params:
-        target: libmongocrypt-java.tar.gz
-        source_dir: all
-        include: [./**]
-    - command: shell.exec
-      params:
-        script: |-
-          set -o errexit
-          if [ -n "${tag_upload_location}" ]; then
-            # the "fetch source" step detected a release tag on HEAD, so we
-            # prepare a local file for upload to a location based on the tag
-            cp -a libmongocrypt-java.tar.gz libmongocrypt-java-${tag_upload_location}.tar.gz
-          fi
-    - command: s3.put
-      params:
-        aws_key: '${aws_key}'
-        aws_secret: '${aws_secret}'
-        remote_file: 'libmongocrypt/java/${revision}/libmongocrypt-java.tar.gz'
-        bucket: mciuploads
-        permissions: public-read
-        local_file: 'libmongocrypt-java.tar.gz'
-        content_type: '${content_type|application/x-gzip}'
-    - command: s3.put
-      params:
-        aws_key: '${aws_key}'
-        aws_secret: '${aws_secret}'
-        remote_file: 'libmongocrypt/java/${tag_upload_location}/libmongocrypt-java.tar.gz'
-        bucket: mciuploads
-        permissions: public-read
-        optional: true
-        display_name: 'libmongocrypt-java-${tag_upload_location}.tar.gz'
-        local_file: 'libmongocrypt-java-${tag_upload_location}.tar.gz'
-        content_type: '${content_type|application/x-gzip}'
-
-- name: upload-all
-  depends_on:
-    - variant: ubuntu1604
-      name: build-and-test-and-upload
-    - variant: macos_x86_64
-      name: build-and-test-and-upload
-    - variant: rhel72-zseries-test
-      name: build-and-test-and-upload
-    - variant: windows-test
-      name: build-and-test-and-upload
-    - variant: linux-64-amazon-ami
-      name: build-and-test-and-upload
-    - variant: amazon2
-      name: build-and-test-and-upload
-    - variant: amazon2-arm64
-      name: build-and-test-and-upload
-    - variant: debian10
-      name: build-and-test-and-upload
-    - variant: debian92
-      name: build-and-test-and-upload
-    - variant: rhel-62-64-bit
-      name: build-and-test-and-upload
-    - variant: rhel-67-s390x
-      name: build-and-test-and-upload
-    - variant: rhel-70-64-bit
-      name: build-and-test-and-upload
-    - variant: rhel-71-ppc64el
-      name: build-and-test-and-upload
-    - variant: rhel-80-64-bit
-      name: build-and-test-and-upload
-    - variant: suse12-64
-      name: build-and-test-and-upload
-    - variant: suse15-64
-      name: build-and-test-and-upload
-    - variant: ubuntu1604-arm64
-      name: build-and-test-and-upload
-    - variant: ubuntu1804-64
-      name: build-and-test-and-upload
-    - variant: ubuntu1804-arm64
-      name: build-and-test-and-upload
-    - variant: ubuntu2004-64
-      name: build-and-test-and-upload
-    - variant: ubuntu2004-arm64
-      name: build-and-test-and-upload
-    - variant: macos
-      name: build-and-test-and-upload
-  commands:
-    - func: "fetch source"
-    - command: shell.exec
-      params:
-        script: mkdir all
-    - func: "download tarball"
-      vars: { variant_name: ubuntu1604 }
-    - func: "download tarball"
-      vars: { variant_name: "macos" }
-    - func: "download tarball"
-      vars: { variant_name: "rhel72-zseries-test" }
-    - func: "download tarball"
-      vars: { variant_name: "windows-test" }
-    - func: "download tarball"
-      vars: { variant_name: "linux-64-amazon-ami" }
-    - func: "download tarball"
-      vars: { variant_name: "amazon2" }
-    - func: "download tarball"
-      vars: { variant_name: "amazon2-arm64" }
-    - func: "download tarball"
-      vars: { variant_name: "debian10" }
-    - func: "download tarball"
-      vars: { variant_name: "debian92" }
-    - func: "download tarball"
-      vars: { variant_name: "rhel-62-64-bit" }
-    - func: "download tarball"
-      vars: { variant_name: "rhel-67-s390x" }
-    - func: "download tarball"
-      vars: { variant_name: "rhel-70-64-bit" }
-    - func: "download tarball"
-      vars: { variant_name: "rhel-71-ppc64el" }
-    - func: "download tarball"
-      vars: { variant_name: "rhel-80-64-bit" }
-    - func: "download tarball"
-      vars: { variant_name: "suse12-64" }
-    - func: "download tarball"
-      vars: { variant_name: "suse15-64" }
-    - func: "download tarball"
-      vars: { variant_name: "ubuntu1604-arm64" }
-    - func: "download tarball"
-      vars: { variant_name: "ubuntu1804-64" }
-    - func: "download tarball"
-      vars: { variant_name: "ubuntu1804-arm64" }
-    - func: "download tarball"
-      vars: { variant_name: "ubuntu2004-64" }
-    - func: "download tarball"
-      vars: { variant_name: "ubuntu2004-arm64" }
-    - func: "download tarball"
-      vars: { variant_name: "macos" }
-    - command: archive.targz_pack
-      params:
-        target: libmongocrypt-all.tar.gz
-        source_dir: all
-        include: [./**]
-    - command: shell.exec
-      params:
-        script: |-
-          set -o errexit
-          if [ -n "${tag_upload_location}" ]; then
-            # the "fetch source" step detected a release tag on HEAD, so we
-            # prepare a local file for upload to a location based on the tag
-            cp -a libmongocrypt-all.tar.gz libmongocrypt-all-${tag_upload_location}.tar.gz
-          fi
-    - command: s3.put
-      params:
-        aws_key: '${aws_key}'
-        aws_secret: '${aws_secret}'
-        remote_file: 'libmongocrypt/all/${branch_name}/${libmongocrypt_s3_suffix}/libmongocrypt-all.tar.gz'
-        bucket: mciuploads
-        permissions: public-read
-        local_file: 'libmongocrypt-all.tar.gz'
-        content_type: '${content_type|application/x-gzip}'
-    - command: s3.put
-      params:
-        aws_key: '${aws_key}'
-        aws_secret: '${aws_secret}'
-        remote_file: 'libmongocrypt/all/${branch_name}/${libmongocrypt_s3_suffix_copy}/libmongocrypt-all.tar.gz'
-        bucket: mciuploads
-        permissions: public-read
-        local_file: 'libmongocrypt-all.tar.gz'
-        content_type: '${content_type|application/x-gzip}'
-    - command: s3.put
-      params:
-        aws_key: '${aws_key}'
-        aws_secret: '${aws_secret}'
-        remote_file: 'libmongocrypt/all/${tag_upload_location}/libmongocrypt-all.tar.gz'
-        bucket: mciuploads
-        permissions: public-read
-        optional: true
-        display_name: 'libmongocrypt-all-${tag_upload_location}.tar.gz'
-        local_file: 'libmongocrypt-all-${tag_upload_location}.tar.gz'
-        content_type: '${content_type|application/x-gzip}'
-
-- name: publish-packages
-  depends_on: build-and-test-and-upload
-  commands:
-    - func: "fetch source"
-    - func: "download distro package tarball"
-    - func: "setup packaging credentials"
-    - command: shell.exec
-      params:
-        working_dir: libmongocrypt
-        shell: bash
-        script: |-
-          [ -f ~/.notary_env.sh ] && . ~/.notary_env.sh
-          set -o xtrace
-          set -o errexit
-          set -o verbose
-
-          if [ "${is_patch}" = "true" ]; then
-            echo "patch build, skipping packaging publication"
-            exit 0
-          fi
-
-          if [ "${has_packages|}" != "true" ] ; then
-            echo "'has_packages' is not 'true', skipping package publication"
-            exit 0
-          fi
-
-          # Some venv-activate scripts are not nounset-clean
-          set +u
-
-          # Need requests and poster for notary-client.py
-          python -m virtualenv venv
-          cd venv
-          . bin/activate
-          ./bin/pip install requests
-          ./bin/pip install poster
-          ./bin/pip install pycrypto
-          cd ..
-          # Get the current version of libmongocrypt.
-          pkg_version="$(python etc/calc_release_version.py)"
-          CURATOR_RELEASE=${curator_release|"e0b5f66fc89ec0acddcd40ea5f447a8300ded2b9"}
-          curl -L -O http://boxes.10gen.com/build/curator/curator-dist-rhel70-$CURATOR_RELEASE.tar.gz
-          tar -zxvf curator-dist-rhel70-$CURATOR_RELEASE.tar.gz
-          ./curator version
-          ./curator repo --config etc/repo_config.yaml --distro ${packager_distro} --edition org --version $pkg_version --arch ${packager_arch} --packages repo
-
-- name: windows-upload-check
-  depends_on: build-and-test-and-upload
-  commands:
-    - func: "fetch source"
-    - command: shell.exec
-      params:
-        working_dir: libmongocrypt
-        script: |-
-          set -o xtrace
-          set -o errexit
-
-          CMAKE=/cygdrive/c/cmake/bin/cmake
-          mongocrypt_version="$(python etc/calc_release_version.py)"
-          case "$mongocrypt_version" in
-            *+*)
-              # Not a tagged release.
-              echo "{}" > ./.evergreen/windows-upload.json
-              ;;
-            *-*)
-              # This is an unstable release, like 1.1.0-beta1 or 1.0.1-rc0
-              cp ./.evergreen/windows-upload-doit-unstable.json ./.evergreen/windows-upload.json
-              ;;
-            *)
-              # It is a tagged release.
-              cp ./.evergreen/windows-upload-doit.json ./.evergreen/windows-upload.json
-              ;;
-          esac
-    - command: generate.tasks
-      params:
-        files:
-          - libmongocrypt/.evergreen/windows-upload.json
-
-- name: windows-upload
-  commands:
-    - command: s3.get
-      params:
-        aws_key: '${aws_key}'
-        aws_secret: '${aws_secret}'
-        remote_file: '${project}/windows-test/${branch_name}/${libmongocrypt_s3_suffix}/libmongocrypt.tar.gz'
-        bucket: mciuploads
-        extract_to: libmongocrypt_download
-    - command: shell.exec
-      params:
-        script: |-
-          set -o xtrace
-          set -o errexit
-
-          # Move just the mongocrypt files needed into the final upload
-          mkdir libmongocrypt_upload
-          mkdir libmongocrypt_upload/bin
-          mkdir libmongocrypt_upload/include
-          mv libmongocrypt_download/bin/mongocrypt.dll libmongocrypt_upload/bin/mongocrypt.dll
-          mv libmongocrypt_download/include/mongocrypt libmongocrypt_upload/include
-    - command: archive.targz_pack
-      params:
-        target: libmongocrypt_upload.tar.gz
-        source_dir: libmongocrypt_upload
-        include: [./**]
-    - command: s3.put
-      params:
-        aws_key: '${aws_key}'
-        aws_secret: '${aws_secret}'
-        remote_file: 'libmongocrypt/windows/latest_release/libmongocrypt${upload_suffix}.tar.gz'
-        bucket: mciuploads
-        permissions: public-read
-        local_file: 'libmongocrypt_upload.tar.gz'
-        content_type: '${content_type|application/x-gzip}'
-
-- name: debian-package-build
-  commands:
-    - func: "fetch source"
-    - command: shell.exec
-      type: test
-      params:
-        working_dir: "libmongocrypt"
-        shell: bash
-        script: |-
-          set -o errexit
-          set -o xtrace
-          export IS_PATCH="${is_patch}"
-          bash .evergreen/debian_package_build.sh
-    - command: s3.put
-      params:
-        aws_key: ${aws_key}
-        aws_secret: ${aws_secret}
-        local_file: deb.tar.gz
-        remote_file: libmongocrypt/${branch_name}/${revision}/${version_id}/${build_id}/${execution}/debian-packages.tar.gz
-        bucket: mciuploads
-        permissions: public-read
-        content_type: ${content_type|application/x-gzip}
-        display_name: "deb.tar.gz"
+  - name: build-and-test-and-upload
+    commands:
+      - func: "fetch source"
+      - func: "build and test"
+      - func: "tar and upload libmongocrypt libraries"
+      - func: "create packages and repos"
+
+  - name: clang-tidy
+    commands:
+      - func: "fetch source"
+      - func: "run clang-tidy"
+
+  - name: build-and-test-shared-bson
+    commands:
+      - func: "fetch source"
+      - func: "build and test"
+        vars:
+          compile_env: LIBMONGOCRYPT_EXTRA_CMAKE_FLAGS="-DUSE_SHARED_LIBBSON=ON"
+
+  - name: build-and-test-asan
+    commands:
+      - func: "fetch source"
+      - func: "build and test"
+        vars:
+          compile_env: >
+            LIBMONGOCRYPT_EXTRA_CFLAGS="-fsanitize=address -pthread"
+            ASAN_OPTIONS="detect_leaks=1"
+
+  - name: build-and-test-asan-mac
+    commands:
+      - func: "fetch source"
+      - func: "build and test"
+        vars:
+          compile_env: LIBMONGOCRYPT_EXTRA_CFLAGS="-fsanitize=address"
+
+  - name: build-and-test-asan-s390x
+    commands:
+      - func: "fetch source"
+      - func: "build and test"
+        vars:
+          compile_env: LIBMONGOCRYPT_EXTRA_CFLAGS="-fsanitize=address"
+
+  - name: test-java
+    depends_on:
+      - variant: ubuntu2004-64
+        name: upload-java
+    commands:
+      - func: "fetch source"
+      - func: "test java"
+        vars: { variant_name: "${build_variant}" }
+
+  - name: test-python
+    depends_on:
+      - build-and-test-and-upload
+    commands:
+      - func: "fetch source"
+      - func: "download tarball"
+        vars: { variant_name: "${build_variant}" }
+      - func: "test python"
+        vars: { variant_name: "${build_variant}" }
+
+  - name: test-python-windows
+    depends_on:
+      # Depends on the windows-64-vs2017-test upload.
+      - variant: windows-test
+        name: build-and-test-and-upload
+    commands:
+      - func: "fetch source"
+      - func: "download tarball"
+        vars: { variant_name: windows-test }
+      - func: "test python"
+        vars: { variant_name: windows-test }
+
+  - name: "release-python-macos-1100"
+    tags: ["release_python_tag"]
+    run_on: macos-1100
+    commands:
+      - func: "fetch source"
+      - func: "build python release macos"
+      - func: "test python release"
+        vars:
+          {
+            PYTHON: /Library/Frameworks/Python.framework/Versions/3.10/bin/python3,
+          }
+      - func: "upload python release"
+
+  - name: "release-python-macos-1014"
+    tags: ["release_python_tag"]
+    run_on: macos-1014
+    commands:
+      - func: "fetch source"
+      - func: "build python release macos"
+        vars:
+          PYTHON: /Library/Frameworks/Python.framework/Versions/3.7/bin/python3
+          MACOS_TARGET: macos_x86_64
+      - func: "test python release"
+        vars:
+          {
+            PYTHON: /Library/Frameworks/Python.framework/Versions/3.7/bin/python3,
+          }
+      - func: "upload python release"
+
+  - name: "release-python-linux"
+    tags: ["release_python_tag"]
+    run_on: ubuntu2004-small
+    exec_timeout_secs: 216000 # 60 minutes (manylinux task is slow).
+    commands:
+      - func: "fetch source"
+      - func: "build python release"
+      - func: "test python release"
+        vars: { PYTHON: python }
+      - func: "upload python release"
+
+  - name: "release-python-windows"
+    tags: ["release_python_tag"]
+    run_on: windows-64-vsMulti-small
+    commands:
+      - func: "fetch source"
+      - func: "build python release"
+      - func: "test python release"
+        vars: { PYTHON: python }
+      - func: "upload python release"
+
+  - name: "release-python-combine"
+    tags: ["release_python_tag"]
+    run_on: ubuntu2004-small
+    depends_on:
+      - name: "*"
+        variant: ".release_python_tag"
+        patch_optional: true
+    commands:
+      - func: "download and merge python releases"
+
+  - name: build-and-test-csharp
+    commands:
+      - func: "fetch source"
+      - func: "build csharp and test"
+        vars:
+          test_env: PROJECT_DIRECTORY=${project_directory}
+
+  - name: build-and-test-node
+    commands:
+      - func: "fetch source"
+      - func: "build and test node"
+      - func: "attach node xunit results"
+
+  - name: build-and-test-node-no-optional-dependencies
+    commands:
+      - func: "fetch source"
+      - func: "build and test node no optional dependencies"
+      - func: "attach node xunit results"
+
+  # Note: keep this disabled unless you want master to force-push
+  - name: build-and-test-node-force-publish
+    commands:
+      - func: "fetch source"
+      - func: "build and test node"
+      - func: "attach node xunit results"
+
+  - name: publish-snapshot
+    depends_on:
+      - name: upload-java
+    commands:
+      - func: "publish snapshot"
+
+  - name: upload-java
+    depends_on:
+      - variant: rhel-62-64-bit
+        name: build-and-test-and-upload
+      - variant: rhel-67-s390x
+        name: build-and-test-and-upload
+      - variant: rhel-71-ppc64el
+        name: build-and-test-and-upload
+      - variant: ubuntu1604-arm64
+        name: build-and-test-and-upload
+      - variant: windows-test
+        name: build-and-test-and-upload
+      - variant: macos_x86_64
+        name: build-and-test-and-upload
+      - variant: macos
+        name: build-and-test-and-upload
+    commands:
+      - command: shell.exec
+        params:
+          script: mkdir all
+      - func: "download tarball"
+        vars: { variant_name: "rhel-62-64-bit" }
+      - func: "download tarball"
+        vars: { variant_name: "rhel-67-s390x" }
+      - func: "download tarball"
+        vars: { variant_name: "rhel-71-ppc64el" }
+      - func: "download tarball"
+        vars: { variant_name: "ubuntu1604-arm64" }
+      - func: "download tarball"
+        vars: { variant_name: "windows-test" }
+      - func: "download tarball"
+        vars: { variant_name: "macos_x86_64" }
+      - func: "download tarball"
+        vars: { variant_name: "macos" }
+      - command: archive.targz_pack
+        params:
+          target: libmongocrypt-java.tar.gz
+          source_dir: all
+          include: [./**]
+      - command: shell.exec
+        params:
+          script: |-
+            set -o errexit
+            if [ -n "${tag_upload_location}" ]; then
+              # the "fetch source" step detected a release tag on HEAD, so we
+              # prepare a local file for upload to a location based on the tag
+              cp -a libmongocrypt-java.tar.gz libmongocrypt-java-${tag_upload_location}.tar.gz
+            fi
+      - command: s3.put
+        params:
+          aws_key: "${aws_key}"
+          aws_secret: "${aws_secret}"
+          remote_file: "libmongocrypt/java/${revision}/libmongocrypt-java.tar.gz"
+          bucket: mciuploads
+          permissions: public-read
+          local_file: "libmongocrypt-java.tar.gz"
+          content_type: "${content_type|application/x-gzip}"
+      - command: s3.put
+        params:
+          aws_key: "${aws_key}"
+          aws_secret: "${aws_secret}"
+          remote_file: "libmongocrypt/java/${tag_upload_location}/libmongocrypt-java.tar.gz"
+          bucket: mciuploads
+          permissions: public-read
+          optional: true
+          display_name: "libmongocrypt-java-${tag_upload_location}.tar.gz"
+          local_file: "libmongocrypt-java-${tag_upload_location}.tar.gz"
+          content_type: "${content_type|application/x-gzip}"
+
+  - name: upload-all
+    depends_on:
+      - variant: ubuntu1604
+        name: build-and-test-and-upload
+      - variant: macos_x86_64
+        name: build-and-test-and-upload
+      - variant: rhel72-zseries-test
+        name: build-and-test-and-upload
+      - variant: windows-test
+        name: build-and-test-and-upload
+      - variant: linux-64-amazon-ami
+        name: build-and-test-and-upload
+      - variant: amazon2
+        name: build-and-test-and-upload
+      - variant: amazon2-arm64
+        name: build-and-test-and-upload
+      - variant: debian10
+        name: build-and-test-and-upload
+      - variant: debian92
+        name: build-and-test-and-upload
+      - variant: rhel-62-64-bit
+        name: build-and-test-and-upload
+      - variant: rhel-67-s390x
+        name: build-and-test-and-upload
+      - variant: rhel-70-64-bit
+        name: build-and-test-and-upload
+      - variant: rhel-71-ppc64el
+        name: build-and-test-and-upload
+      - variant: rhel-80-64-bit
+        name: build-and-test-and-upload
+      - variant: suse12-64
+        name: build-and-test-and-upload
+      - variant: suse15-64
+        name: build-and-test-and-upload
+      - variant: ubuntu1604-arm64
+        name: build-and-test-and-upload
+      - variant: ubuntu1804-64
+        name: build-and-test-and-upload
+      - variant: ubuntu1804-arm64
+        name: build-and-test-and-upload
+      - variant: ubuntu2004-64
+        name: build-and-test-and-upload
+      - variant: ubuntu2004-arm64
+        name: build-and-test-and-upload
+      - variant: macos
+        name: build-and-test-and-upload
+    commands:
+      - func: "fetch source"
+      - command: shell.exec
+        params:
+          script: mkdir all
+      - func: "download tarball"
+        vars: { variant_name: ubuntu1604 }
+      - func: "download tarball"
+        vars: { variant_name: "macos" }
+      - func: "download tarball"
+        vars: { variant_name: "rhel72-zseries-test" }
+      - func: "download tarball"
+        vars: { variant_name: "windows-test" }
+      - func: "download tarball"
+        vars: { variant_name: "linux-64-amazon-ami" }
+      - func: "download tarball"
+        vars: { variant_name: "amazon2" }
+      - func: "download tarball"
+        vars: { variant_name: "amazon2-arm64" }
+      - func: "download tarball"
+        vars: { variant_name: "debian10" }
+      - func: "download tarball"
+        vars: { variant_name: "debian92" }
+      - func: "download tarball"
+        vars: { variant_name: "rhel-62-64-bit" }
+      - func: "download tarball"
+        vars: { variant_name: "rhel-67-s390x" }
+      - func: "download tarball"
+        vars: { variant_name: "rhel-70-64-bit" }
+      - func: "download tarball"
+        vars: { variant_name: "rhel-71-ppc64el" }
+      - func: "download tarball"
+        vars: { variant_name: "rhel-80-64-bit" }
+      - func: "download tarball"
+        vars: { variant_name: "suse12-64" }
+      - func: "download tarball"
+        vars: { variant_name: "suse15-64" }
+      - func: "download tarball"
+        vars: { variant_name: "ubuntu1604-arm64" }
+      - func: "download tarball"
+        vars: { variant_name: "ubuntu1804-64" }
+      - func: "download tarball"
+        vars: { variant_name: "ubuntu1804-arm64" }
+      - func: "download tarball"
+        vars: { variant_name: "ubuntu2004-64" }
+      - func: "download tarball"
+        vars: { variant_name: "ubuntu2004-arm64" }
+      - func: "download tarball"
+        vars: { variant_name: "macos" }
+      - command: archive.targz_pack
+        params:
+          target: libmongocrypt-all.tar.gz
+          source_dir: all
+          include: [./**]
+      - command: shell.exec
+        params:
+          script: |-
+            set -o errexit
+            if [ -n "${tag_upload_location}" ]; then
+              # the "fetch source" step detected a release tag on HEAD, so we
+              # prepare a local file for upload to a location based on the tag
+              cp -a libmongocrypt-all.tar.gz libmongocrypt-all-${tag_upload_location}.tar.gz
+            fi
+      - command: s3.put
+        params:
+          aws_key: "${aws_key}"
+          aws_secret: "${aws_secret}"
+          remote_file: "libmongocrypt/all/${branch_name}/${libmongocrypt_s3_suffix}/libmongocrypt-all.tar.gz"
+          bucket: mciuploads
+          permissions: public-read
+          local_file: "libmongocrypt-all.tar.gz"
+          content_type: "${content_type|application/x-gzip}"
+      - command: s3.put
+        params:
+          aws_key: "${aws_key}"
+          aws_secret: "${aws_secret}"
+          remote_file: "libmongocrypt/all/${branch_name}/${libmongocrypt_s3_suffix_copy}/libmongocrypt-all.tar.gz"
+          bucket: mciuploads
+          permissions: public-read
+          local_file: "libmongocrypt-all.tar.gz"
+          content_type: "${content_type|application/x-gzip}"
+      - command: s3.put
+        params:
+          aws_key: "${aws_key}"
+          aws_secret: "${aws_secret}"
+          remote_file: "libmongocrypt/all/${tag_upload_location}/libmongocrypt-all.tar.gz"
+          bucket: mciuploads
+          permissions: public-read
+          optional: true
+          display_name: "libmongocrypt-all-${tag_upload_location}.tar.gz"
+          local_file: "libmongocrypt-all-${tag_upload_location}.tar.gz"
+          content_type: "${content_type|application/x-gzip}"
+
+  - name: publish-packages
+    depends_on: build-and-test-and-upload
+    commands:
+      - func: "fetch source"
+      - func: "download distro package tarball"
+      - func: "setup packaging credentials"
+      - command: shell.exec
+        params:
+          working_dir: libmongocrypt
+          shell: bash
+          script: |-
+            [ -f ~/.notary_env.sh ] && . ~/.notary_env.sh
+            set -o xtrace
+            set -o errexit
+            set -o verbose
+
+            # Find cmake.
+            if [ "$OS" == "Windows_NT" ]; then
+              CMAKE=/cygdrive/c/cmake/bin/cmake
+            else
+              # Amazon Linux 2 (arm64) has a very old system CMake we want to ignore
+              IGNORE_SYSTEM_CMAKE=1 . ./.evergreen/find-cmake.sh
+            fi
+
+            if [ "${is_patch}" = "true" ]; then
+              echo "patch build, skipping packaging publication"
+              exit 0
+            fi
+
+            if [ "${has_packages|}" != "true" ] ; then
+              echo "'has_packages' is not 'true', skipping package publication"
+              exit 0
+            fi
+
+            # Some venv-activate scripts are not nounset-clean
+            set +u
+
+            # Need requests and poster for notary-client.py
+            python -m virtualenv venv
+            cd venv
+            . bin/activate
+            ./bin/pip install requests
+            ./bin/pip install poster
+            ./bin/pip install pycrypto
+            cd ..
+            # Get the current version of libmongocrypt.
+            pkg_version="$(python etc/calc_release_version.py)"
+            CURATOR_RELEASE=${curator_release|"e0b5f66fc89ec0acddcd40ea5f447a8300ded2b9"}
+            curl -L -O http://boxes.10gen.com/build/curator/curator-dist-rhel70-$CURATOR_RELEASE.tar.gz
+            tar -zxvf curator-dist-rhel70-$CURATOR_RELEASE.tar.gz
+            ./curator version
+            ./curator repo --config etc/repo_config.yaml --distro ${packager_distro} --edition org --version $pkg_version --arch ${packager_arch} --packages repo
+
+  - name: windows-upload-check
+    depends_on: build-and-test-and-upload
+    commands:
+      - func: "fetch source"
+      - command: shell.exec
+        params:
+          working_dir: libmongocrypt
+          script: |-
+            set -o xtrace
+            set -o errexit
+
+            CMAKE=/cygdrive/c/cmake/bin/cmake
+            mongocrypt_version="$(python etc/calc_release_version.py)"
+            case "$mongocrypt_version" in
+              *+*)
+                # Not a tagged release.
+                echo "{}" > ./.evergreen/windows-upload.json
+                ;;
+              *-*)
+                # This is an unstable release, like 1.1.0-beta1 or 1.0.1-rc0
+                cp ./.evergreen/windows-upload-doit-unstable.json ./.evergreen/windows-upload.json
+                ;;
+              *)
+                # It is a tagged release.
+                cp ./.evergreen/windows-upload-doit.json ./.evergreen/windows-upload.json
+                ;;
+            esac
+      - command: generate.tasks
+        params:
+          files:
+            - libmongocrypt/.evergreen/windows-upload.json
+
+  - name: windows-upload
+    commands:
+      - command: s3.get
+        params:
+          aws_key: "${aws_key}"
+          aws_secret: "${aws_secret}"
+          remote_file: "${project}/windows-test/${branch_name}/${libmongocrypt_s3_suffix}/libmongocrypt.tar.gz"
+          bucket: mciuploads
+          extract_to: libmongocrypt_download
+      - command: shell.exec
+        params:
+          script: |-
+            set -o xtrace
+            set -o errexit
+
+            # Move just the mongocrypt files needed into the final upload
+            mkdir libmongocrypt_upload
+            mkdir libmongocrypt_upload/bin
+            mkdir libmongocrypt_upload/include
+            mv libmongocrypt_download/bin/mongocrypt.dll libmongocrypt_upload/bin/mongocrypt.dll
+            mv libmongocrypt_download/include/mongocrypt libmongocrypt_upload/include
+      - command: archive.targz_pack
+        params:
+          target: libmongocrypt_upload.tar.gz
+          source_dir: libmongocrypt_upload
+          include: [./**]
+      - command: s3.put
+        params:
+          aws_key: "${aws_key}"
+          aws_secret: "${aws_secret}"
+          remote_file: "libmongocrypt/windows/latest_release/libmongocrypt${upload_suffix}.tar.gz"
+          bucket: mciuploads
+          permissions: public-read
+          local_file: "libmongocrypt_upload.tar.gz"
+          content_type: "${content_type|application/x-gzip}"
+
+  - name: debian-package-build
+    commands:
+      - func: "fetch source"
+      - command: shell.exec
+        type: test
+        params:
+          working_dir: "libmongocrypt"
+          shell: bash
+          script: |-
+            set -o errexit
+            set -o xtrace
+            export IS_PATCH="${is_patch}"
+            bash .evergreen/debian_package_build.sh
+      - command: s3.put
+        params:
+          aws_key: ${aws_key}
+          aws_secret: ${aws_secret}
+          local_file: deb.tar.gz
+          remote_file: libmongocrypt/${branch_name}/${revision}/${version_id}/${build_id}/${execution}/debian-packages.tar.gz
+          bucket: mciuploads
+          permissions: public-read
+          content_type: ${content_type|application/x-gzip}
+          display_name: "deb.tar.gz"
 
 pre:
   # Update the evergreen expansion to dynamically set the ${libmongocrypt_s3_suffix} and ${libmongocrypt_s3_suffix_copy} expansions.
@@ -912,404 +918,403 @@
 
 # NOTE: When adding a new variant, update the "upload-all" task.
 buildvariants:
-- name: ubuntu1604
-  display_name: "Ubuntu 16.04 64-bit"
-  run_on: ubuntu1604-test
-  expansions:
-    has_packages: true
-    packager_distro: ubuntu1604
-    packager_arch: x86_64
-    nvm_use_version: 16
-  tasks:
-  - build-and-test-and-upload
-  - build-and-test-shared-bson
-  - build-and-test-asan
-  - build-and-test-node
-  - build-and-test-node-no-optional-dependencies
-  - test-java
-  - name: publish-packages
-    distros:
-    - ubuntu2004-small
-- name: macos_x86_64
-  display_name: "macOS (x86_64) 10.14"
-  run_on: macos-1014
-  tasks:
-  - build-and-test-and-upload
-  - build-and-test-shared-bson
-  - build-and-test-asan-mac
-  - build-and-test-node
-  - build-and-test-node-no-optional-dependencies
-  - build-and-test-csharp
-  - test-python
-  - test-java
-- name: rhel72-zseries-test
-  display_name: "RHEL 7.2 on zSeries"
-  run_on: rhel72-zseries-test
-  expansions:
-    has_packages: true
-    packager_distro: rhel72
-    packager_arch: s390x
-  tasks:
-  - build-and-test-and-upload
-  - build-and-test-shared-bson
-  - test-java
-  - name: publish-packages
-    distros:
-    - rhel70-small
-- name: windows-vs2015-compile
-  display_name: "Windows VS 2015 compile"
-  run_on: windows-64-vs2015-test
-  expansions:
-    vs_version: "14"
-    vs_target_arch: amd64
-  tasks:
-  - build-and-test-and-upload
-  - build-and-test-shared-bson
-- name: windows-test
-  display_name: "Windows 2016"
-  run_on: windows-64-vs2017-test
-  expansions:
-    vs_version: "15"
-    vs_target_arch: amd64
-  tasks:
-  - build-and-test-and-upload
-  - build-and-test-shared-bson
-  - build-and-test-csharp
-  - build-and-test-node
-  - build-and-test-node-no-optional-dependencies
-  - test-java
-  - windows-upload-check
-- name: windows-test-python
-  display_name: "Windows Python"
-  run_on: windows-64-vsMulti-small
-  tasks:
-  - test-python-windows
-- name: python-release
-  display_name: Python Release
-  batchtime: 20160 # 14 days
-  tags: ["release_python_tag"]
-  tasks:
-  - ".release_python_tag"
-- name: linux-64-amazon-ami
-  display_name: "Amazon Linux"
-  run_on: amazon1-2018-test
-  expansions:
-    has_packages: true
-    packager_distro: amazon
-    packager_arch: x86_64
-    nvm_use_version: 16
-  tasks:
-  - build-and-test-and-upload
-  - build-and-test-shared-bson
-  - build-and-test-node
-  - build-and-test-node-no-optional-dependencies
-  - test-java
-  - name: publish-packages
-    distros:
-    - rhel70-small
-- name: amazon2
-  display_name: "Amazon Linux 2"
-  run_on: amazon2-test
-  expansions:
-    has_packages: true
-    packager_distro: amazon2
-    packager_arch: x86_64
-    nvm_use_version: 16
-  tasks:
-  - build-and-test-and-upload
-  - build-and-test-shared-bson
-  - build-and-test-asan
-  - build-and-test-node
-  - build-and-test-node-no-optional-dependencies
-  - test-java
-  - name: publish-packages
-    distros:
-    - rhel70-small
-- name: amazon2-arm64
-  display_name: "Amazon Linux 2 (arm64)"
-  run_on: amazon2-arm64
-  expansions:
-    has_packages: true
-    packager_distro: amazon2
-    packager_arch: arm64
-    nvm_use_version: 16
-  tasks:
-  - build-and-test-and-upload
-  - build-and-test-shared-bson
-  - build-and-test-asan
-  - build-and-test-node
-  - build-and-test-node-no-optional-dependencies
-  - name: publish-packages
-    distros:
-    - rhel70-small
-- name: debian10
-  display_name: "Debian 10.0"
-  run_on: debian10-test
-  expansions:
-    has_packages: true
-    packager_distro: debian10
-    packager_arch: x86_64
-  tasks:
-  - build-and-test-and-upload
-  - build-and-test-shared-bson
-  - build-and-test-asan
-  - build-and-test-node
-  - build-and-test-node-no-optional-dependencies
-  - test-java
-  - name: publish-packages
-    distros:
-    - ubuntu2004-small
-- name: debian92
-  display_name: "Debian 9.2"
-  run_on: debian92-test
-  expansions:
-    has_packages: true
-    packager_distro: debian92
-    packager_arch: x86_64
-    nvm_use_version: 16
-  tasks:
-  - build-and-test-and-upload
-  - build-and-test-shared-bson
-  - build-and-test-asan
-  - build-and-test-node
-  - build-and-test-node-no-optional-dependencies
-  - test-java
-  - name: publish-packages
-    distros:
-    - ubuntu2004-small
-- name: rhel-62-64-bit
-  display_name: "RHEL 6.2 64-bit"
-  run_on: rhel62-small
-  expansions:
-    has_packages: true
-    packager_distro: rhel62
-    packager_arch: x86_64
-  tasks:
-  - build-and-test-and-upload
-  - build-and-test-shared-bson
-  - test-java
-  - name: publish-packages
-    distros:
-    - rhel70-small
-- name: rhel-67-s390x
-  display_name: "RHEL 6.7 s390x"
-  run_on: rhel67-zseries-test
-  expansions:
-    has_packages: true
-    packager_distro: rhel67
-    packager_arch: s390x
-    compile_env: CMAKE_EXE=/opt/cmake/bin/cmake
-  tasks:
-  - build-and-test-and-upload
-  - build-and-test-shared-bson
-  - test-java
-  - name: publish-packages
-    distros:
-    - rhel70-small
-- name: rhel-70-64-bit
-  display_name: "RHEL 7.0 64-bit"
-  run_on: rhel70-small
-  expansions:
-    has_packages: true
-    packager_distro: rhel70
-    packager_arch: x86_64
-    nvm_use_version: 16
-  tasks:
-  - build-and-test-and-upload
-  - build-and-test-shared-bson
-  - build-and-test-node
-  - build-and-test-node-no-optional-dependencies
-  - test-python
-  - test-java
-  - name: publish-packages
-    distros:
-    - rhel70-small
-- name: rhel-71-ppc64el
-  display_name: "RHEL 7.1 ppc64el"
-  run_on: rhel71-power8-test
-  expansions:
-    has_packages: true
-    packager_distro: rhel71
-    packager_arch: ppc64le
-  tasks:
-  - build-and-test-and-upload
-  - build-and-test-shared-bson
-  - test-java
-  - name: publish-packages
-    distros:
-    - rhel70-small
-- name: rhel-80-64-bit
-  display_name: "RHEL 8.0 64-bit"
-  run_on: rhel80-test
-  expansions:
-    has_packages: true
-    packager_distro: rhel80
-    packager_arch: x86_64
-  tasks:
-  - build-and-test-and-upload
-  - build-and-test-shared-bson
-  - build-and-test-node
-  - build-and-test-node-no-optional-dependencies
-  - test-java
-  - name: publish-packages
-    distros:
-    - rhel70-small
-- name: suse12-64
-  display_name: "SLES 12 64-bit"
-  run_on: suse12-sp5-small
-  expansions:
-    has_packages: true
-    packager_distro: suse12
-    packager_arch: x86_64
-    nvm_use_version: 16
-  tasks:
-  - build-and-test-and-upload
-  - build-and-test-shared-bson
-  - build-and-test-asan
-  - build-and-test-node
-  - build-and-test-node-no-optional-dependencies
-  - test-java
-  - name: publish-packages
-    distros:
-    - rhel70-small
-- name: suse15-64
-  display_name: "SLES 15 64-bit"
-  run_on: suse15-test
-  expansions:
-    has_packages: true
-    packager_distro: suse15
-    packager_arch: x86_64
-    nvm_use_version: 16
-  tasks:
-  - build-and-test-and-upload
-  - build-and-test-shared-bson
-  - build-and-test-asan
-  - build-and-test-node
-  - build-and-test-node-no-optional-dependencies
-  - test-java
-  - name: publish-packages
-    distros:
-    - rhel70-small
-- name: ubuntu1604-arm64
-  display_name: "Ubuntu 16.04 arm64"
-  run_on: ubuntu1604-arm64-large
-  expansions:
-    has_packages: true
-    packager_distro: ubuntu1604
-    packager_arch: arm64
-    nvm_use_version: 16
-  tasks:
-  - build-and-test-and-upload
-  - build-and-test-shared-bson
-  - build-and-test-asan
-  - build-and-test-node
-  - build-and-test-node-no-optional-dependencies
-  - test-java
-  - name: publish-packages
-    distros:
-    - ubuntu2004-small
-- name: ubuntu1804-64
-  display_name: "Ubuntu 18.04 64-bit"
-  run_on: ubuntu1804-test
-  expansions:
-    has_packages: true
-    packager_distro: ubuntu1804
-    packager_arch: x86_64
-    nvm_use_version: 16
-  tasks:
-  - build-and-test-and-upload
-  - build-and-test-shared-bson
-  - build-and-test-asan
-  - build-and-test-node
-  - build-and-test-node-no-optional-dependencies
-  - build-and-test-csharp
-  - test-java
-  - name: publish-packages
-    distros:
-    - ubuntu2004-small
-- name: ubuntu1804-arm64
-  display_name: "Ubuntu 18.04 arm64"
-  run_on: ubuntu1804-arm64-build
-  expansions:
-    has_packages: true
-    packager_distro: ubuntu1804
-    packager_arch: arm64
-    nvm_use_version: 16
-  tasks:
-  - build-and-test-and-upload
-  - build-and-test-shared-bson
-  - build-and-test-asan
-  - build-and-test-node
-  - build-and-test-node-no-optional-dependencies
-  - test-java
-  - name: publish-packages
-    distros:
-    - ubuntu2004-small
-- name: ubuntu2004-64
-  display_name: "Ubuntu 20.04 64-bit"
-  run_on: ubuntu2004-small
-  expansions:
-    has_packages: true
-    packager_distro: ubuntu2004
-    packager_arch: x86_64
-  tasks:
-  - clang-tidy
-  - build-and-test-and-upload
-  - build-and-test-shared-bson
-  - build-and-test-asan
-  - build-and-test-node
-  - build-and-test-node-no-optional-dependencies
-  - build-and-test-csharp
-  - test-java
-  - upload-java
-  - publish-packages
-- name: ubuntu2004-arm64
-  display_name: "Ubuntu 20.04 arm64"
-  run_on: ubuntu2004-arm64-small
-  expansions:
-    has_packages: true
-    packager_distro: ubuntu2004
-    packager_arch: arm64
-  tasks:
-  - build-and-test-and-upload
-  - build-and-test-shared-bson
-  - build-and-test-asan
-  - build-and-test-node
-  - build-and-test-node-no-optional-dependencies
-  - test-java
-  - name: publish-packages
-    distros:
-    - ubuntu2004-small
-- name: publish-snapshot
-  display_name: "Publish"
-  run_on: ubuntu1804-test
-  tasks:
-    - name: "upload-java"
-    - name: "publish-snapshot"
-    - name: "upload-all"
-- name: packaging
-  display_name: "Linux Distro Packaging"
-  run_on: ubuntu2004-small
-  tasks:
-  - name: debian-package-build
-- name: macos
-  display_name: macOS m1 (Apple LLVM)
-  run_on: macos-1100-arm64
-  expansions:
-    compile_env: MACOS_UNIVERSAL=ON CMAKE=/opt/homebrew/bin/cmake
-  tasks:
-  - build-and-test-and-upload
-  - build-and-test-node
-  - build-and-test-node-no-optional-dependencies
-  - test-python
-  - test-java
-- name: windows-vs2017-32bit
-  # Test Windows 32 bit builds for PHPC. PHPC builds libmongocrypt from source. See MONGOCRYPT-391.
-  display_name: "Windows VS 2017 32-bit compile"
-  run_on: windows-64-vs2017-small
-  expansions:
-    compile_env: WINDOWS_32BIT=ON
-    vs_version: "15"
-    vs_target_arch: x86
-  tasks:
-  - build-and-test-and-upload+  - name: ubuntu1604
+    display_name: "Ubuntu 16.04 64-bit"
+    run_on: ubuntu1604-test
+    expansions:
+      has_packages: true
+      packager_distro: ubuntu1604
+      packager_arch: x86_64
+      nvm_use_version: 16
+    tasks:
+      - build-and-test-and-upload
+      - build-and-test-shared-bson
+      - build-and-test-asan
+      - build-and-test-node
+      - build-and-test-node-no-optional-dependencies
+      - test-java
+      - name: publish-packages
+        distros:
+          - ubuntu2004-small
+  - name: macos_x86_64
+    display_name: "macOS (x86_64) 10.14"
+    run_on: macos-1014
+    tasks:
+      - build-and-test-and-upload
+      - build-and-test-shared-bson
+      - build-and-test-asan-mac
+      - build-and-test-node
+      - build-and-test-node-no-optional-dependencies
+      - build-and-test-csharp
+      - test-python
+      - test-java
+  - name: rhel72-zseries-test
+    display_name: "RHEL 7.2 on zSeries"
+    run_on: rhel72-zseries-test
+    expansions:
+      has_packages: true
+      packager_distro: rhel72
+      packager_arch: s390x
+    tasks:
+      - build-and-test-and-upload
+      - build-and-test-shared-bson
+      - test-java
+      - name: publish-packages
+        distros:
+          - rhel70-small
+  - name: windows-vs2015-compile
+    display_name: "Windows VS 2015 compile"
+    run_on: windows-64-vs2015-test
+    expansions:
+      vs_version: "14"
+      vs_target_arch: amd64
+    tasks:
+      - build-and-test-and-upload
+      - build-and-test-shared-bson
+  - name: windows-test
+    display_name: "Windows 2016"
+    run_on: windows-64-vs2017-test
+    expansions:
+      vs_version: "15"
+      vs_target_arch: amd64
+    tasks:
+      - build-and-test-and-upload
+      - build-and-test-shared-bson
+      - build-and-test-csharp
+      - build-and-test-node
+      - build-and-test-node-no-optional-dependencies
+      - test-java
+      - windows-upload-check
+  - name: windows-test-python
+    display_name: "Windows Python"
+    run_on: windows-64-vsMulti-small
+    tasks:
+      - test-python-windows
+  - name: python-release
+    display_name: Python Release
+    batchtime: 20160 # 14 days
+    tags: ["release_python_tag"]
+    tasks:
+      - ".release_python_tag"
+  - name: linux-64-amazon-ami
+    display_name: "Amazon Linux"
+    run_on: amazon1-2018-test
+    expansions:
+      has_packages: true
+      packager_distro: amazon
+      packager_arch: x86_64
+      nvm_use_version: 16
+    tasks:
+      - build-and-test-and-upload
+      - build-and-test-shared-bson
+      - build-and-test-node
+      - build-and-test-node-no-optional-dependencies
+      - test-java
+      - name: publish-packages
+        distros:
+          - rhel70-small
+  - name: amazon2
+    display_name: "Amazon Linux 2"
+    run_on: amazon2-test
+    expansions:
+      has_packages: true
+      packager_distro: amazon2
+      packager_arch: x86_64
+      nvm_use_version: 16
+    tasks:
+      - build-and-test-and-upload
+      - build-and-test-shared-bson
+      - build-and-test-asan
+      - build-and-test-node
+      - build-and-test-node-no-optional-dependencies
+      - test-java
+      - name: publish-packages
+        distros:
+          - rhel70-small
+  - name: amazon2-arm64
+    display_name: "Amazon Linux 2 (arm64)"
+    run_on: amazon2-arm64
+    expansions:
+      has_packages: true
+      packager_distro: amazon2
+      packager_arch: arm64
+      nvm_use_version: 16
+    tasks:
+      - build-and-test-and-upload
+      - build-and-test-shared-bson
+      - build-and-test-asan
+      - build-and-test-node
+      - build-and-test-node-no-optional-dependencies
+      - name: publish-packages
+        distros:
+          - rhel70-small
+  - name: debian10
+    display_name: "Debian 10.0"
+    run_on: debian10-test
+    expansions:
+      has_packages: true
+      packager_distro: debian10
+      packager_arch: x86_64
+    tasks:
+      - build-and-test-and-upload
+      - build-and-test-shared-bson
+      - build-and-test-asan
+      - build-and-test-node
+      - build-and-test-node-no-optional-dependencies
+      - test-java
+      - name: publish-packages
+        distros:
+          - ubuntu2004-small
+  - name: debian92
+    display_name: "Debian 9.2"
+    run_on: debian92-test
+    expansions:
+      has_packages: true
+      packager_distro: debian92
+      packager_arch: x86_64
+      nvm_use_version: 16
+    tasks:
+      - build-and-test-and-upload
+      - build-and-test-shared-bson
+      - build-and-test-asan
+      - build-and-test-node
+      - build-and-test-node-no-optional-dependencies
+      - test-java
+      - name: publish-packages
+        distros:
+          - ubuntu2004-small
+  - name: rhel-62-64-bit
+    display_name: "RHEL 6.2 64-bit"
+    run_on: rhel62-small
+    expansions:
+      has_packages: true
+      packager_distro: rhel62
+      packager_arch: x86_64
+    tasks:
+      - build-and-test-and-upload
+      - build-and-test-shared-bson
+      - test-java
+      - name: publish-packages
+        distros:
+          - rhel70-small
+  - name: rhel-67-s390x
+    display_name: "RHEL 6.7 s390x"
+    run_on: rhel67-zseries-test
+    expansions:
+      has_packages: true
+      packager_distro: rhel67
+      packager_arch: s390x
+    tasks:
+      - build-and-test-and-upload
+      - build-and-test-shared-bson
+      - test-java
+      - name: publish-packages
+        distros:
+          - rhel70-small
+  - name: rhel-70-64-bit
+    display_name: "RHEL 7.0 64-bit"
+    run_on: rhel70-small
+    expansions:
+      has_packages: true
+      packager_distro: rhel70
+      packager_arch: x86_64
+      nvm_use_version: 16
+    tasks:
+      - build-and-test-and-upload
+      - build-and-test-shared-bson
+      - build-and-test-node
+      - build-and-test-node-no-optional-dependencies
+      - test-python
+      - test-java
+      - name: publish-packages
+        distros:
+          - rhel70-small
+  - name: rhel-71-ppc64el
+    display_name: "RHEL 7.1 ppc64el"
+    run_on: rhel71-power8-test
+    expansions:
+      has_packages: true
+      packager_distro: rhel71
+      packager_arch: ppc64le
+    tasks:
+      - build-and-test-and-upload
+      - build-and-test-shared-bson
+      - test-java
+      - name: publish-packages
+        distros:
+          - rhel70-small
+  - name: rhel-80-64-bit
+    display_name: "RHEL 8.0 64-bit"
+    run_on: rhel80-test
+    expansions:
+      has_packages: true
+      packager_distro: rhel80
+      packager_arch: x86_64
+    tasks:
+      - build-and-test-and-upload
+      - build-and-test-shared-bson
+      - build-and-test-node
+      - build-and-test-node-no-optional-dependencies
+      - test-java
+      - name: publish-packages
+        distros:
+          - rhel70-small
+  - name: suse12-64
+    display_name: "SLES 12 64-bit"
+    run_on: suse12-sp5-small
+    expansions:
+      has_packages: true
+      packager_distro: suse12
+      packager_arch: x86_64
+      nvm_use_version: 16
+    tasks:
+      - build-and-test-and-upload
+      - build-and-test-shared-bson
+      - build-and-test-asan
+      - build-and-test-node
+      - build-and-test-node-no-optional-dependencies
+      - test-java
+      - name: publish-packages
+        distros:
+          - rhel70-small
+  - name: suse15-64
+    display_name: "SLES 15 64-bit"
+    run_on: suse15-test
+    expansions:
+      has_packages: true
+      packager_distro: suse15
+      packager_arch: x86_64
+      nvm_use_version: 16
+    tasks:
+      - build-and-test-and-upload
+      - build-and-test-shared-bson
+      - build-and-test-asan
+      - build-and-test-node
+      - build-and-test-node-no-optional-dependencies
+      - test-java
+      - name: publish-packages
+        distros:
+          - rhel70-small
+  - name: ubuntu1604-arm64
+    display_name: "Ubuntu 16.04 arm64"
+    run_on: ubuntu1604-arm64-large
+    expansions:
+      has_packages: true
+      packager_distro: ubuntu1604
+      packager_arch: arm64
+      nvm_use_version: 16
+    tasks:
+      - build-and-test-and-upload
+      - build-and-test-shared-bson
+      - build-and-test-asan
+      - build-and-test-node
+      - build-and-test-node-no-optional-dependencies
+      - test-java
+      - name: publish-packages
+        distros:
+          - ubuntu2004-small
+  - name: ubuntu1804-64
+    display_name: "Ubuntu 18.04 64-bit"
+    run_on: ubuntu1804-test
+    expansions:
+      has_packages: true
+      packager_distro: ubuntu1804
+      packager_arch: x86_64
+      nvm_use_version: 16
+    tasks:
+      - build-and-test-and-upload
+      - build-and-test-shared-bson
+      - build-and-test-asan
+      - build-and-test-node
+      - build-and-test-node-no-optional-dependencies
+      - build-and-test-csharp
+      - test-java
+      - name: publish-packages
+        distros:
+          - ubuntu2004-small
+  - name: ubuntu1804-arm64
+    display_name: "Ubuntu 18.04 arm64"
+    run_on: ubuntu1804-arm64-build
+    expansions:
+      has_packages: true
+      packager_distro: ubuntu1804
+      packager_arch: arm64
+      nvm_use_version: 16
+    tasks:
+      - build-and-test-and-upload
+      - build-and-test-shared-bson
+      - build-and-test-asan
+      - build-and-test-node
+      - build-and-test-node-no-optional-dependencies
+      - test-java
+      - name: publish-packages
+        distros:
+          - ubuntu2004-small
+  - name: ubuntu2004-64
+    display_name: "Ubuntu 20.04 64-bit"
+    run_on: ubuntu2004-small
+    expansions:
+      has_packages: true
+      packager_distro: ubuntu2004
+      packager_arch: x86_64
+    tasks:
+      - clang-tidy
+      - build-and-test-and-upload
+      - build-and-test-shared-bson
+      - build-and-test-asan
+      - build-and-test-node
+      - build-and-test-node-no-optional-dependencies
+      - build-and-test-csharp
+      - test-java
+      - upload-java
+      - publish-packages
+  - name: ubuntu2004-arm64
+    display_name: "Ubuntu 20.04 arm64"
+    run_on: ubuntu2004-arm64-small
+    expansions:
+      has_packages: true
+      packager_distro: ubuntu2004
+      packager_arch: arm64
+    tasks:
+      - build-and-test-and-upload
+      - build-and-test-shared-bson
+      - build-and-test-asan
+      - build-and-test-node
+      - build-and-test-node-no-optional-dependencies
+      - test-java
+      - name: publish-packages
+        distros:
+          - ubuntu2004-small
+  - name: publish-snapshot
+    display_name: "Publish"
+    run_on: ubuntu1804-test
+    tasks:
+      - name: "upload-java"
+      - name: "publish-snapshot"
+      - name: "upload-all"
+  - name: packaging
+    display_name: "Linux Distro Packaging"
+    run_on: ubuntu2004-small
+    tasks:
+      - name: debian-package-build
+  - name: macos
+    display_name: macOS m1 (Apple LLVM)
+    run_on: macos-1100-arm64
+    expansions:
+      compile_env: MACOS_UNIVERSAL=ON CMAKE=/opt/homebrew/bin/cmake
+    tasks:
+      - build-and-test-and-upload
+      - build-and-test-node
+      - build-and-test-node-no-optional-dependencies
+      - test-python
+      - test-java
+  - name: windows-vs2017-32bit
+    # Test Windows 32 bit builds for PHPC. PHPC builds libmongocrypt from source. See MONGOCRYPT-391.
+    display_name: "Windows VS 2017 32-bit compile"
+    run_on: windows-64-vs2017-small
+    expansions:
+      compile_env: WINDOWS_32BIT=ON
+      vs_version: "15"
+      vs_target_arch: x86
+    tasks:
+      - build-and-test-and-upload