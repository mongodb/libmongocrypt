--- conflicted
+++ resolved
@@ -2,11 +2,7 @@
 
 # Set the tag that we will fetch.
 # When updating the version of libbson, also update the version in etc/purls.txt and .evergreen/prep_c_driver_source.sh
-<<<<<<< HEAD
-set (MONGOC_FETCH_TAG_FOR_LIBBSON "1.30.3" CACHE STRING "The Git tag of mongo-c-driver that will be fetched to obtain libbson")
-=======
 set (MONGOC_FETCH_TAG_FOR_LIBBSON "2.1.0" CACHE STRING "The Git tag of mongo-c-driver that will be fetched to obtain libbson")
->>>>>>> f2e5939b
 
 # Add an option to disable patching if a patch command is unavailable.
 option (LIBBSON_PATCH_ENABLED "Whether to apply patches to the libbson library" ON)
@@ -22,12 +18,7 @@
     DISABLED "${patch_disabled}"
     PATCHES
         ${PROJECT_SOURCE_DIR}/etc/libbson-remove-GCC-diagnostic-pragma.patch
-<<<<<<< HEAD
-        # Fix old GCC error: "#pragma GCC diagnostic not allowed inside functions". Remove patch after libbson 2.0.0:
-        ${PROJECT_SOURCE_DIR}/etc/libbson-remove-GCC-diagnostic-in-functions.patch
-=======
         ${PROJECT_SOURCE_DIR}/etc/mongo-common-test-harness.patch
->>>>>>> f2e5939b
     )
 
 # Fetch the source archive for the requested tag from GitHub
