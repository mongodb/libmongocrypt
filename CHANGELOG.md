--- conflicted
+++ resolved
@@ -1,12 +1,4 @@
 # ChangeLog
-<<<<<<< HEAD
-## 1.15.1
-
-### Fixed
-- Fix possible error when text options include multiple query types and are used for a find payload: `Text search query specification cannot contain multiple query type specifications`.
-- Require setting contention for text options.
-- Improve error message if text options are unset when using text algorithm.
-=======
 
 ## 1.16.0 (Unreleased)
 
@@ -17,7 +9,14 @@
   - This applies to MongoDB C Driver when `MONGOCRYPT_MONGOC_DIR` is not set to `USE-SYSTEM`.
   - This applies to IntelDFP when `MONGOCRYPT_DFP_DIR` is not set to `USE-SYSTEM`.
   - Note: `FetchContent_Populate()` is still used for CMake versions prior to 3.18 to avoid `add_subdirectory()` behavior.
->>>>>>> db87a60b
+
+## 1.15.1
+
+### Fixed
+- Fix possible error when text options include multiple query types and are used for a find payload: `Text search query specification cannot contain multiple query type specifications`.
+- Require setting contention for text options.
+- Improve error message if text options are unset when using text algorithm.
+
 
 ## 1.15.0
 
