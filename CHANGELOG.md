--- conflicted
+++ resolved
@@ -1,6 +1,4 @@
 # ChangeLog
-<<<<<<< HEAD
-=======
 
 ## 1.16.0
 
@@ -62,7 +60,6 @@
 ### New features
 - Support experimental Queryable Encryption text indexes for automatic encryption.
 
->>>>>>> f2e5939b
 ## 1.13.2
 ### Notes
 - Bump downloaded libbson version from 1.28.1 to 1.30.3. Fixes a CMake configure error on macOS with CMake 4.
