--- conflicted
+++ resolved
@@ -1,7 +1,5 @@
 # ChangeLog
 
-<<<<<<< HEAD
-=======
 ## 1.17.0
 
 ### New features
@@ -13,7 +11,6 @@
 - Comply with CMake policy CMP0148 (use `FindPython` instead of `FindPythonInterp` and `FindPythonLibs`).
 - Fix possible resource leak in Queryable Encryption.
 
->>>>>>> 37dcf098
 ## 1.16.0
 
 ### Changed
