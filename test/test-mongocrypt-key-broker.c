/*
 * Copyright 2019-present MongoDB, Inc.
 *
 * Licensed under the Apache License, Version 2.0 (the "License");
 * you may not use this file except in compliance with the License.
 * You may obtain a copy of the License at
 *
 *   http://www.apache.org/licenses/LICENSE-2.0
 *
 * Unless required by applicable law or agreed to in writing, software
 * distributed under the License is distributed on an "AS IS" BASIS,
 * WITHOUT WARRANTIES OR CONDITIONS OF ANY KIND, either express or implied.
 * See the License for the specific language governing permissions and
 * limitations under the License.
 */

#include "mongocrypt.h"
#include "mongocrypt-key-broker-private.h"
#include "mongocrypt-key-private.h"
#include "test-mongocrypt.h"

/* Given a string, populate a bson_value_t for that string */
static void
_bson_value_from_string (char *string, bson_value_t *value)
{
   bson_t *bson;
   bson_iter_t iter;

   bson = BCON_NEW ("key", string);
   BSON_ASSERT (bson_iter_init_find (&iter, bson, "key"));
   bson_value_copy (bson_iter_value (&iter), value);

   bson_destroy (bson);
}

static void
_key_broker_add_name (_mongocrypt_key_broker_t *kb, char *string)
{
   bson_value_t key_name;

   _bson_value_from_string (string, &key_name);
   ASSERT_OK (_mongocrypt_key_broker_request_name (kb, (void *) &key_name), kb);
   bson_value_destroy (&key_name);
}

/* Create an example 16 byte UUID. Use first_byte to distinguish. */
static void
_gen_uuid (uint8_t first_byte, _mongocrypt_buffer_t *out)
{
   _mongocrypt_tester_fill_buffer (out, 16);
   out->subtype = BSON_SUBTYPE_UUID;
   out->data[0] = first_byte;
}


/* Create an example 16 byte UUID and a corresponding key document with the same
 * _id as the UUID. */
static void
_gen_uuid_and_key_and_altname (_mongocrypt_tester_t *tester,
                               char *altname,
                               uint8_t first_byte,
                               _mongocrypt_buffer_t *id,
                               _mongocrypt_buffer_t *doc)
{
   bson_t as_bson, copied;

   _gen_uuid (first_byte, id);
   BSON_ASSERT (_mongocrypt_binary_to_bson (
      TEST_FILE ("./test/example/key-document.json"), &as_bson));
   bson_init (&copied);
   bson_copy_to_excluding_noinit (
      &as_bson, &copied, "_id", "keyAltNames", NULL);
   BSON_ASSERT (_mongocrypt_buffer_append (id, &copied, "_id", 3));
   if (altname) {
      bson_t child;
      bson_append_array_begin (&copied, "keyAltNames", -1, &child);
      bson_append_utf8 (&child, "0", -1, altname, -1);
      bson_append_array_end (&copied, &child);
   }
   _mongocrypt_buffer_steal_from_bson (doc, &copied);
}

static void
_gen_uuid_and_key (_mongocrypt_tester_t *tester,
                   uint8_t first_byte,
                   _mongocrypt_buffer_t *id,
                   _mongocrypt_buffer_t *doc)
{
   _gen_uuid_and_key_and_altname (tester, NULL, first_byte, id, doc);
}


static uint32_t
_key_broker_num_satisfied (_mongocrypt_key_broker_t *kb)
{
   key_request_t *req;
   uint32_t count;

   count = 0;
   for (req = kb->key_requests; NULL != req; req = req->next) {
      if (req->satisfied) {
         count++;
      }
   }
   return count;
}

static void
_test_key_broker_get_key_filter (_mongocrypt_tester_t *tester)
{
   mongocrypt_t *crypt;
   mongocrypt_status_t *status;
   _mongocrypt_buffer_t key_id1, key_id2;
   mongocrypt_binary_t *filter;
   _mongocrypt_key_broker_t key_broker;
   bson_t as_bson;
   bson_t *expected;

   status = mongocrypt_status_new ();
   crypt = _mongocrypt_tester_mongocrypt (TESTER_MONGOCRYPT_DEFAULT);
   _gen_uuid (1, &key_id1);
   _gen_uuid (2, &key_id2);

   /* Multiple different key ids. */
   _mongocrypt_key_broker_init (&key_broker, crypt);
   ASSERT_OK (_mongocrypt_key_broker_request_id (&key_broker, &key_id1),
              &key_broker);
   ASSERT_OK (_mongocrypt_key_broker_request_id (&key_broker, &key_id2),
              &key_broker);
   filter = mongocrypt_binary_new ();
   ASSERT_OK (_mongocrypt_key_broker_requests_done (&key_broker), &key_broker);
   ASSERT_OK (_mongocrypt_key_broker_filter (&key_broker, filter), &key_broker);
   BSON_ASSERT (_mongocrypt_binary_to_bson (filter, &as_bson));

   expected = BCON_NEW ("$or",
                        "[",
                        "{",
                        "_id",
                        "{",
                        "$in",
                        "[",
                        BCON_BIN (BSON_SUBTYPE_UUID, key_id2.data, key_id2.len),
                        BCON_BIN (BSON_SUBTYPE_UUID, key_id1.data, key_id1.len),
                        "]",
                        "}",
                        "}",
                        "{",
                        "keyAltNames",
                        "{",
                        "$in",
                        "[",
                        "]",
                        "}",
                        "}",
                        "]");

   BSON_ASSERT (0 == bson_compare (expected, &as_bson));
   bson_destroy (expected);
   _mongocrypt_key_broker_cleanup (&key_broker);
   mongocrypt_binary_destroy (filter);

   /* Duplicate key ids. */
   _mongocrypt_key_broker_init (&key_broker, crypt);
   ASSERT_OK (_mongocrypt_key_broker_request_id (&key_broker, &key_id1),
              &key_broker);
   ASSERT_OK (_mongocrypt_key_broker_request_id (&key_broker, &key_id1),
              &key_broker);
   ASSERT_OK (_mongocrypt_key_broker_requests_done (&key_broker), &key_broker);
   filter = mongocrypt_binary_new ();
   ASSERT_OK (_mongocrypt_key_broker_filter (&key_broker, filter), &key_broker);
   BSON_ASSERT (_mongocrypt_binary_to_bson (filter, &as_bson));

   expected = BCON_NEW ("$or",
                        "[",
                        "{",
                        "_id",
                        "{",
                        "$in",
                        "[",
                        BCON_BIN (BSON_SUBTYPE_UUID, key_id1.data, key_id1.len),
                        "]",
                        "}",
                        "}",
                        "{",
                        "keyAltNames",
                        "{",
                        "$in",
                        "[",
                        "]",
                        "}",
                        "}",
                        "]");

   BSON_ASSERT (0 == bson_compare (expected, &as_bson));
   bson_destroy (expected);
   _mongocrypt_key_broker_cleanup (&key_broker);
   mongocrypt_binary_destroy (filter);

   /* No key requests made. */
   _mongocrypt_key_broker_init (&key_broker, crypt);
   filter = mongocrypt_binary_new ();
   ASSERT_FAILS (_mongocrypt_key_broker_filter (&key_broker, filter),
                 &key_broker,
                 "in wrong state");
   mongocrypt_binary_destroy (filter);
   _mongocrypt_key_broker_cleanup (&key_broker);

   /* Both key ids and keyAltName */
   _mongocrypt_key_broker_init (&key_broker, crypt);
   _key_broker_add_name (&key_broker, "Miriam");
   ASSERT_OK (_mongocrypt_key_broker_request_id (&key_broker, &key_id1),
              &key_broker);
   ASSERT_OK (_mongocrypt_key_broker_requests_done (&key_broker), &key_broker);
   filter = mongocrypt_binary_new ();
   ASSERT_OK (_mongocrypt_key_broker_filter (&key_broker, filter), &key_broker);
   BSON_ASSERT (_mongocrypt_binary_to_bson (filter, &as_bson));

   expected = BCON_NEW ("$or",
                        "[",
                        "{",
                        "_id",
                        "{",
                        "$in",
                        "[",
                        BCON_BIN (BSON_SUBTYPE_UUID, key_id1.data, key_id1.len),
                        "]",
                        "}",
                        "}",
                        "{",
                        "keyAltNames",
                        "{",
                        "$in",
                        "[",
                        BCON_UTF8 ("Miriam"),
                        "]",
                        "}",
                        "}",
                        "]");

   BSON_ASSERT (0 == bson_compare (expected, &as_bson));
   bson_destroy (expected);
   _mongocrypt_key_broker_cleanup (&key_broker);
   mongocrypt_binary_destroy (filter);

   /* Keys with only keyAltName */
   _mongocrypt_key_broker_init (&key_broker, crypt);
   _key_broker_add_name (&key_broker, "Sharlene");
   _key_broker_add_name (&key_broker, "Emily");
   ASSERT_OK (_mongocrypt_key_broker_requests_done (&key_broker), &key_broker);
   filter = mongocrypt_binary_new ();
   ASSERT_OK (_mongocrypt_key_broker_filter (&key_broker, filter), &key_broker);
   BSON_ASSERT (_mongocrypt_binary_to_bson (filter, &as_bson));

   expected = BCON_NEW ("$or",
                        "[",
                        "{",
                        "_id",
                        "{",
                        "$in",
                        "[",
                        "]",
                        "}",
                        "}",
                        "{",
                        "keyAltNames",
                        "{",
                        "$in",
                        "[",
                        BCON_UTF8 ("Emily"),
                        BCON_UTF8 ("Sharlene"),
                        "]",
                        "}",
                        "}",
                        "]");

   BSON_ASSERT (0 == bson_compare (expected, &as_bson));
   bson_destroy (expected);
   _mongocrypt_key_broker_cleanup (&key_broker);
   mongocrypt_binary_destroy (filter);

   /* Duplicate alt names */
   _mongocrypt_key_broker_init (&key_broker, crypt);
   _key_broker_add_name (&key_broker, "Jackie");
   _key_broker_add_name (&key_broker, "Jackie");
   _key_broker_add_name (&key_broker, "Jackie");
   ASSERT_OK (_mongocrypt_key_broker_requests_done (&key_broker), &key_broker);
   filter = mongocrypt_binary_new ();
   ASSERT_OK (_mongocrypt_key_broker_filter (&key_broker, filter), &key_broker);
   BSON_ASSERT (_mongocrypt_binary_to_bson (filter, &as_bson));

   expected = BCON_NEW ("$or",
                        "[",
                        "{",
                        "_id",
                        "{",
                        "$in",
                        "[",
                        "]",
                        "}",
                        "}",
                        "{",
                        "keyAltNames",
                        "{",
                        "$in",
                        "[",
                        BCON_UTF8 ("Jackie"),
                        "]",
                        "}",
                        "}",
                        "]");

   BSON_ASSERT (0 == bson_compare (expected, &as_bson));
   bson_destroy (expected);
   _mongocrypt_key_broker_cleanup (&key_broker);
   mongocrypt_binary_destroy (filter);

   _mongocrypt_buffer_cleanup (&key_id1);
   _mongocrypt_buffer_cleanup (&key_id2);
   mongocrypt_status_destroy (status);
   mongocrypt_destroy (crypt);
}


static void
_test_key_broker_add_key (_mongocrypt_tester_t *tester)
{
   mongocrypt_t *crypt;
   mongocrypt_status_t *status;
   _mongocrypt_buffer_t key_id1, key_id2, key_doc1, key_doc2, malformed_buf,
      key_buf_x, key_buf_y, key_doc_names;
   _mongocrypt_buffer_t *id_x;
   _mongocrypt_key_doc_t *key_x;
   bson_t key_bson_x;
   bson_t *malformed;
   _mongocrypt_opts_kms_providers_t *kms_providers;
   _mongocrypt_key_broker_t key_broker;

   status = mongocrypt_status_new ();
<<<<<<< HEAD
   crypt = _mongocrypt_tester_mongocrypt (TESTER_MONGOCRYPT_DEFAULT);
=======
   crypt = _mongocrypt_tester_mongocrypt ();
   kms_providers = &crypt->opts.kms_providers;
>>>>>>> 66667a80
   _gen_uuid_and_key (tester, 1, &key_id1, &key_doc1);
   _gen_uuid_and_key (tester, 2, &key_id2, &key_doc2);

   /* Valid key documents. */
   _mongocrypt_key_broker_init (&key_broker, crypt);
   ASSERT_OK (_mongocrypt_key_broker_request_id (&key_broker, &key_id1),
              &key_broker);
   ASSERT_OK (_mongocrypt_key_broker_request_id (&key_broker, &key_id2),
              &key_broker);
   ASSERT_OK (_mongocrypt_key_broker_requests_done (&key_broker), &key_broker);
   ASSERT_OK (_mongocrypt_key_broker_add_doc (
                 &key_broker,
                 kms_providers,
                 &key_doc2),
              &key_broker);
   ASSERT_OK (_mongocrypt_key_broker_add_doc (
                 &key_broker,
                 kms_providers,
                 &key_doc1),
              &key_broker);
   ASSERT_OK (_mongocrypt_key_broker_docs_done (&key_broker), &key_broker);
   _mongocrypt_key_broker_cleanup (&key_broker);

   /* Valid document with a key name. */
   _mongocrypt_key_broker_init (&key_broker, crypt);
   _key_broker_add_name (&key_broker, "Kasey");
   _mongocrypt_buffer_from_binary (
      &key_doc_names,
      TEST_FILE ("./test/data/key-document-with-alt-name.json"));
   ASSERT_OK (_mongocrypt_key_broker_requests_done (&key_broker), &key_broker);
   ASSERT_OK (_mongocrypt_key_broker_add_doc (
                 &key_broker,
                 kms_providers,
                 &key_doc_names),
              &key_broker);
   _mongocrypt_key_broker_cleanup (&key_broker);

   /* Malformed key document. */
   malformed = BCON_NEW ("abc", BCON_INT32 (123));
   _mongocrypt_key_broker_init (&key_broker, crypt);
   ASSERT_OK (_mongocrypt_key_broker_request_id (&key_broker, &key_id1),
              &key_broker);
   ASSERT_OK (_mongocrypt_key_broker_requests_done (&key_broker), &key_broker);
   _mongocrypt_buffer_from_bson (&malformed_buf, malformed);
   ASSERT_FAILS (_mongocrypt_key_broker_add_doc (
                    &key_broker,
                    kms_providers,
                    &malformed_buf),
                 &key_broker,
                 "unrecognized field");
   _mongocrypt_key_broker_cleanup (&key_broker);
   bson_destroy (malformed);

   /* NULL key document. */
   _mongocrypt_key_broker_init (&key_broker, crypt);
   BSON_ASSERT (_mongocrypt_key_broker_request_id (&key_broker, &key_id1));
   ASSERT_OK (_mongocrypt_key_broker_requests_done (&key_broker), &key_broker);
   ASSERT_FAILS (_mongocrypt_key_broker_add_doc (
                    &key_broker,
                    kms_providers,
                    NULL),
                 &key_broker,
                 "invalid key");
   _mongocrypt_key_broker_cleanup (&key_broker);

   /* Unmatched key document. */
   _mongocrypt_key_broker_init (&key_broker, crypt);
   ASSERT_OK (_mongocrypt_key_broker_request_id (&key_broker, &key_id1),
              &key_broker);
   ASSERT_OK (_mongocrypt_key_broker_requests_done (&key_broker), &key_broker);
   ASSERT_FAILS (_mongocrypt_key_broker_add_doc (
                    &key_broker,
                    kms_providers,
                    &key_doc2),
                 &key_broker,
                 "unexpected key returned");
   _mongocrypt_key_broker_cleanup (&key_broker);

   /* Two key documents with the same keyAltName and
      different key ids. In order to test this, we need
      to add a name X and an id Y to the broker, then
      add a document with name X and id Z (succeeds) and
      afterwards add a doc with name X and id Y (fails). */
   key_x = _mongocrypt_key_new ();
   _mongocrypt_key_broker_init (&key_broker, crypt);

   _mongocrypt_buffer_from_binary (
      &key_buf_x, TEST_FILE ("./test/data/key-document-with-alt-name.json"));
   _mongocrypt_buffer_from_binary (
      &key_buf_y,
      TEST_FILE ("./test/data/key-document-with-alt-name-duplicate-id.json"));

   BSON_ASSERT (_mongocrypt_buffer_to_bson (&key_buf_x, &key_bson_x));
   ASSERT_OR_PRINT (_mongocrypt_key_parse_owned (&key_bson_x, key_x, status),
                    status);
   id_x = &key_x->id;

   /* Configure the key broker so it contains:
      - { id : X }
      - { name : "Sharlene" } */
   ASSERT_OK (_mongocrypt_key_broker_request_id (&key_broker, id_x),
              &key_broker);
   _key_broker_add_name (&key_broker, "Sharlene");
   ASSERT_OK (_mongocrypt_key_broker_requests_done (&key_broker), &key_broker);

   /* Add { id : Y, name : "Sharlene" }, should pass. */
   ASSERT_OK (_mongocrypt_key_broker_add_doc (
                 &key_broker,
                 kms_providers,
                 &key_buf_y),
              &key_broker);

   /* Add { id : X, name : "Sharlene" }, should fail, it shares an alt name. */
   ASSERT_FAILS (_mongocrypt_key_broker_add_doc (
                    &key_broker,
                    kms_providers,
                    &key_buf_x),
                 &key_broker,
                 "duplicate keyAltNames");

   _mongocrypt_key_broker_cleanup (&key_broker);

   /* Calling done before supplying all keys. */
   _mongocrypt_key_broker_init (&key_broker, crypt);
   ASSERT_OK (_mongocrypt_key_broker_request_id (&key_broker, &key_id1),
              &key_broker);
   _mongocrypt_key_broker_cleanup (&key_broker);

   bson_destroy (&key_bson_x);
   _mongocrypt_key_destroy (key_x);
   _mongocrypt_buffer_cleanup (&key_doc_names);
   _mongocrypt_buffer_cleanup (&key_id1);
   _mongocrypt_buffer_cleanup (&key_id2);
   _mongocrypt_buffer_cleanup (&key_doc1);
   _mongocrypt_buffer_cleanup (&key_doc2);
   _mongocrypt_buffer_cleanup (&key_buf_x);
   _mongocrypt_buffer_cleanup (&key_buf_y);
   mongocrypt_status_destroy (status);
   mongocrypt_destroy (crypt);
}

static void
_test_key_broker_add_decrypted_key (_mongocrypt_tester_t *tester)
{
   mongocrypt_t *crypt;
   mongocrypt_status_t *status;
   _mongocrypt_buffer_t key_id1, key_id2, key_doc1, key_doc2, key_doc_names,
      key_id_names;
   _mongocrypt_key_broker_t key_broker;
   mongocrypt_kms_ctx_t *kms;
   _mongocrypt_opts_kms_providers_t *kms_providers;
   bson_iter_t iter;
   bson_t key_doc_names_bson;

   status = mongocrypt_status_new ();
   _gen_uuid_and_key (tester, 1, &key_id1, &key_doc1);
   _gen_uuid_and_key (tester, 2, &key_id2, &key_doc2);

   /* Success. With key ids. */
<<<<<<< HEAD
   crypt = _mongocrypt_tester_mongocrypt (TESTER_MONGOCRYPT_DEFAULT);
=======
   crypt = _mongocrypt_tester_mongocrypt ();
   kms_providers = &crypt->opts.kms_providers;
>>>>>>> 66667a80
   _mongocrypt_key_broker_init (&key_broker, crypt);
   ASSERT_OK (_mongocrypt_key_broker_request_id (&key_broker, &key_id1),
              &key_broker);
   ASSERT_OK (_mongocrypt_key_broker_request_id (&key_broker, &key_id2),
              &key_broker);
   ASSERT_OK (_mongocrypt_key_broker_requests_done (&key_broker), &key_broker);
   ASSERT_OK (_mongocrypt_key_broker_add_doc (
                 &key_broker,
                 kms_providers,
                 &key_doc2),
              &key_broker);
   ASSERT_OK (_mongocrypt_key_broker_add_doc (
                 &key_broker,
                 kms_providers,
                 &key_doc1),
              &key_broker);
   ASSERT_OK (_mongocrypt_key_broker_docs_done (&key_broker), &key_broker);
   kms = _mongocrypt_key_broker_next_kms (&key_broker);
   BSON_ASSERT (kms);
   _mongocrypt_tester_satisfy_kms (tester, kms);
   kms = _mongocrypt_key_broker_next_kms (&key_broker);
   BSON_ASSERT (kms);
   _mongocrypt_tester_satisfy_kms (tester, kms);
   BSON_ASSERT (!_mongocrypt_key_broker_next_kms (&key_broker));
   ASSERT_OK (_mongocrypt_key_broker_kms_done (
                 &key_broker,
                 kms_providers),
              &key_broker);
   _mongocrypt_key_broker_cleanup (&key_broker);
   mongocrypt_destroy (crypt); /* destroy crypt to reset cache. */

   /* Success. With key alt names. */
<<<<<<< HEAD
   crypt = _mongocrypt_tester_mongocrypt (TESTER_MONGOCRYPT_DEFAULT);
=======
   crypt = _mongocrypt_tester_mongocrypt ();
   kms_providers = &crypt->opts.kms_providers;
>>>>>>> 66667a80
   _mongocrypt_key_broker_init (&key_broker, crypt);
   _key_broker_add_name (&key_broker, "Sharlene");
   ASSERT_OK (_mongocrypt_key_broker_requests_done (&key_broker), &key_broker);

   _mongocrypt_buffer_from_binary (
      &key_doc_names,
      TEST_FILE ("./test/data/key-document-with-alt-name.json"));
   ASSERT_OK (_mongocrypt_key_broker_add_doc (
                 &key_broker,
                 kms_providers,
                 &key_doc_names),
              &key_broker);
   ASSERT_OK (_mongocrypt_key_broker_docs_done (&key_broker), &key_broker);
   kms = _mongocrypt_key_broker_next_kms (&key_broker);
   BSON_ASSERT (kms);

   _mongocrypt_tester_satisfy_kms (tester, kms);
   BSON_ASSERT (!_mongocrypt_key_broker_next_kms (&key_broker));
   ASSERT_OK (_mongocrypt_key_broker_kms_done (
                 &key_broker,
                 kms_providers),
              &key_broker);
   _mongocrypt_key_broker_cleanup (&key_broker);
   mongocrypt_destroy (crypt); /* destroy crypt to reset cache. */

   /* With both key ids and key alt names, some referring to the same key */
<<<<<<< HEAD
   crypt = _mongocrypt_tester_mongocrypt (TESTER_MONGOCRYPT_DEFAULT);
=======
   crypt = _mongocrypt_tester_mongocrypt ();
   kms_providers = &crypt->opts.kms_providers;
>>>>>>> 66667a80
   _mongocrypt_key_broker_init (&key_broker, crypt);
   BSON_ASSERT (
      _mongocrypt_buffer_to_bson (&key_doc_names, &key_doc_names_bson));
   BSON_ASSERT (bson_iter_init_find (&iter, &key_doc_names_bson, "_id"));
   BSON_ASSERT (_mongocrypt_buffer_from_binary_iter (&key_id_names, &iter));
   BSON_ASSERT (key_id_names.subtype == BSON_SUBTYPE_UUID);
   ASSERT_OK (_mongocrypt_key_broker_request_id (&key_broker, &key_id_names),
              &key_broker);
   _key_broker_add_name (&key_broker, "Sharlene");
   _key_broker_add_name (&key_broker, "Kasey");
   ASSERT_OK (_mongocrypt_key_broker_requests_done (&key_broker), &key_broker);
   ASSERT_OK (_mongocrypt_key_broker_add_doc (
                 &key_broker,
                 kms_providers,
                 &key_doc_names),
              &key_broker);
   ASSERT_OK (_mongocrypt_key_broker_docs_done (&key_broker), &key_broker);
   kms = _mongocrypt_key_broker_next_kms (&key_broker);
   BSON_ASSERT (kms);
   _mongocrypt_tester_satisfy_kms (tester, kms);
   BSON_ASSERT (!_mongocrypt_key_broker_next_kms (&key_broker));
   ASSERT_OK (_mongocrypt_key_broker_kms_done (
                 &key_broker,
                 kms_providers),
              &key_broker);
   _mongocrypt_key_broker_cleanup (&key_broker);

   bson_destroy (&key_doc_names_bson);
   _mongocrypt_buffer_cleanup (&key_id_names);
   _mongocrypt_buffer_cleanup (&key_id1);
   _mongocrypt_buffer_cleanup (&key_id2);
   _mongocrypt_buffer_cleanup (&key_doc1);
   _mongocrypt_buffer_cleanup (&key_doc2);
   mongocrypt_status_destroy (status);
   mongocrypt_destroy (crypt);
}


static void
_test_key_broker_wrong_subtype (_mongocrypt_tester_t *tester)
{
   mongocrypt_t *crypt;
   mongocrypt_status_t *status;
   _mongocrypt_buffer_t key_id, key_doc;
   _mongocrypt_key_broker_t key_broker;

   status = mongocrypt_status_new ();
   crypt = _mongocrypt_tester_mongocrypt (TESTER_MONGOCRYPT_DEFAULT);
   _gen_uuid_and_key (tester, 1, &key_id, &key_doc);

   /* Valid key documents. */
   _mongocrypt_key_broker_init (&key_broker, crypt);
   key_id.subtype = 0;
   ASSERT_FAILS (_mongocrypt_key_broker_request_id (&key_broker, &key_id),
                 &key_broker,
                 "expected UUID");

   _mongocrypt_buffer_cleanup (&key_id);
   _mongocrypt_buffer_cleanup (&key_doc);
   _mongocrypt_key_broker_cleanup (&key_broker);
   mongocrypt_status_destroy (status);
   mongocrypt_destroy (crypt);
}


static void
_test_key_broker_multi_match (_mongocrypt_tester_t *tester)
{
   mongocrypt_t *crypt;
   mongocrypt_status_t *status;
   _mongocrypt_opts_kms_providers_t *kms_providers;
   _mongocrypt_key_broker_t key_broker;
   status = mongocrypt_status_new ();
   _mongocrypt_buffer_t key_id1, key_id2, key_doc1, key_doc2;

   _gen_uuid_and_key_and_altname (tester, "alt1", 1, &key_id1, &key_doc1);
   _gen_uuid_and_key_and_altname (tester, "alt2", 2, &key_id2, &key_doc2);


<<<<<<< HEAD
   crypt = _mongocrypt_tester_mongocrypt (TESTER_MONGOCRYPT_DEFAULT);
=======
   crypt = _mongocrypt_tester_mongocrypt ();
   kms_providers = &crypt->opts.kms_providers;
>>>>>>> 66667a80
   _mongocrypt_key_broker_init (&key_broker, crypt);

   /* Add two ids and two alt names */
   BSON_ASSERT (_mongocrypt_key_broker_request_id (&key_broker, &key_id1));
   _key_broker_add_name (&key_broker, "alt1");
   BSON_ASSERT (_mongocrypt_key_broker_request_id (&key_broker, &key_id2));
   _key_broker_add_name (&key_broker, "alt2");
   ASSERT_OK (_mongocrypt_key_broker_requests_done (&key_broker), &key_broker);

   /* Should be zero satisfied */
   BSON_ASSERT (0 == _key_broker_num_satisfied (&key_broker));

   /* Add one doc, should satisfy two requests. */
   BSON_ASSERT (_mongocrypt_key_broker_add_doc (
                   &key_broker,
                   kms_providers,
                   &key_doc1));
   BSON_ASSERT (2 == _key_broker_num_satisfied (&key_broker));

   /* Add other doc, should satisfy all. */
   BSON_ASSERT (_mongocrypt_key_broker_add_doc (
                   &key_broker,
                   kms_providers,
                   &key_doc2));
   BSON_ASSERT (4 == _key_broker_num_satisfied (&key_broker));

   _mongocrypt_buffer_cleanup (&key_id1);
   _mongocrypt_buffer_cleanup (&key_doc1);
   _mongocrypt_buffer_cleanup (&key_id2);
   _mongocrypt_buffer_cleanup (&key_doc2);
   _mongocrypt_key_broker_cleanup (&key_broker);
   mongocrypt_destroy (crypt);
   mongocrypt_status_destroy (status);
}


/*
<RequestMessage tag="0x420078" type="Structure">
 <RequestHeader tag="0x420077" type="Structure">
  <ProtocolVersion tag="0x420069" type="Structure">
   <ProtocolVersionMajor tag="0x42006a" type="Integer" value="1"/>
   <ProtocolVersionMinor tag="0x42006b" type="Integer" value="0"/>
  </ProtocolVersion>
  <BatchCount tag="0x42000d" type="Integer" value="1"/>
 </RequestHeader>
 <BatchItem tag="0x42000f" type="Structure">
  <Operation tag="0x42005c" type="Enumeration" value="10"/>
  <RequestPayload tag="0x420079" type="Structure">
   <UniqueIdentifier tag="0x420094" type="TextString"
value="ywxrSj5TLjswd1G4oGFJ6hwWgtTsQip0"/>
  </RequestPayload>
 </BatchItem>
</RequestMessage>
*/
static const uint8_t EXPECTED_GET_REQUEST[] = {
   0x42, 0x00, 0x78, 0x01, 0x00, 0x00, 0x00, 0x88, 0x42, 0x00, 0x77, 0x01,
   0x00, 0x00, 0x00, 0x38, 0x42, 0x00, 0x69, 0x01, 0x00, 0x00, 0x00, 0x20,
   0x42, 0x00, 0x6a, 0x02, 0x00, 0x00, 0x00, 0x04, 0x00, 0x00, 0x00, 0x01,
   0x00, 0x00, 0x00, 0x00, 0x42, 0x00, 0x6b, 0x02, 0x00, 0x00, 0x00, 0x04,
   0x00, 0x00, 0x00, 0x00, 0x00, 0x00, 0x00, 0x00, 0x42, 0x00, 0x0d, 0x02,
   0x00, 0x00, 0x00, 0x04, 0x00, 0x00, 0x00, 0x01, 0x00, 0x00, 0x00, 0x00,
   0x42, 0x00, 0x0f, 0x01, 0x00, 0x00, 0x00, 0x40, 0x42, 0x00, 0x5c, 0x05,
   0x00, 0x00, 0x00, 0x04, 0x00, 0x00, 0x00, 0x0a, 0x00, 0x00, 0x00, 0x00,
   0x42, 0x00, 0x79, 0x01, 0x00, 0x00, 0x00, 0x28, 0x42, 0x00, 0x94, 0x07,
   0x00, 0x00, 0x00, 0x20, 0x79, 0x77, 0x78, 0x72, 0x53, 0x6a, 0x35, 0x54,
   0x4c, 0x6a, 0x73, 0x77, 0x64, 0x31, 0x47, 0x34, 0x6f, 0x47, 0x46, 0x4a,
   0x36, 0x68, 0x77, 0x57, 0x67, 0x74, 0x54, 0x73, 0x51, 0x69, 0x70, 0x30};

/*
<ResponseMessage tag="0x42007b" type="Structure">
 <ResponseHeader tag="0x42007a" type="Structure">
  <ProtocolVersion tag="0x420069" type="Structure">
   <ProtocolVersionMajor tag="0x42006a" type="Integer" value="1"/>
   <ProtocolVersionMinor tag="0x42006b" type="Integer" value="4"/>
  </ProtocolVersion>
  <TimeStamp tag="0x420092" type="DateTime" value="2021-10-03T17:39:52-0500"/>
  <BatchCount tag="0x42000d" type="Integer" value="1"/>
 </ResponseHeader>
 <BatchItem tag="0x42000f" type="Structure">
  <Operation tag="0x42005c" type="Enumeration" value="10"/>
  <ResultStatus tag="0x42007f" type="Enumeration" value="0"/>
  <ResponsePayload tag="0x42007c" type="Structure">
   <ObjectType tag="0x420057" type="Enumeration" value="7"/>
   <UniqueIdentifier tag="0x420094" type="TextString"
value="ywxrSj5TLjswd1G4oGFJ6hwWgtTsQip0"/>
   <SecretData tag="0x420085" type="Structure">
    <SecretDataType tag="0x420086" type="Enumeration" value="2"/>
    <KeyBlock tag="0x420040" type="Structure">
     <KeyFormatType tag="0x420042" type="Enumeration" value="1"/>
     <KeyValue tag="0x420045" type="Structure">
      <KeyMaterial tag="0x420043" type="ByteString"
value="0c2ea7297180f82a984b2fd47d6327ce226f62e9017b91dc6e5d6dfd98747d97e89f17bf0926cfcc0afb24e69b7c00121dda12d0158c4375c31084abf7f2e6044edc2f92802ba3f676d470d2cbc4e33a2a8e53dced7828dd8a35f268437ff141"/>
     </KeyValue>
    </KeyBlock>
   </SecretData>
  </ResponsePayload>
 </BatchItem>
</ResponseMessage>
*/
static const uint8_t SUCCESS_GET_RESPONSE[] = {
   0x42, 0x00, 0x7b, 0x01, 0x00, 0x00, 0x01, 0x58, 0x42, 0x00, 0x7a, 0x01, 0x00,
   0x00, 0x00, 0x48, 0x42, 0x00, 0x69, 0x01, 0x00, 0x00, 0x00, 0x20, 0x42, 0x00,
   0x6a, 0x02, 0x00, 0x00, 0x00, 0x04, 0x00, 0x00, 0x00, 0x01, 0x00, 0x00, 0x00,
   0x00, 0x42, 0x00, 0x6b, 0x02, 0x00, 0x00, 0x00, 0x04, 0x00, 0x00, 0x00, 0x04,
   0x00, 0x00, 0x00, 0x00, 0x42, 0x00, 0x92, 0x09, 0x00, 0x00, 0x00, 0x08, 0x00,
   0x00, 0x00, 0x00, 0x61, 0x59, 0xea, 0xe8, 0x42, 0x00, 0x0d, 0x02, 0x00, 0x00,
   0x00, 0x04, 0x00, 0x00, 0x00, 0x01, 0x00, 0x00, 0x00, 0x00, 0x42, 0x00, 0x0f,
   0x01, 0x00, 0x00, 0x01, 0x00, 0x42, 0x00, 0x5c, 0x05, 0x00, 0x00, 0x00, 0x04,
   0x00, 0x00, 0x00, 0x0a, 0x00, 0x00, 0x00, 0x00, 0x42, 0x00, 0x7f, 0x05, 0x00,
   0x00, 0x00, 0x04, 0x00, 0x00, 0x00, 0x00, 0x00, 0x00, 0x00, 0x00, 0x42, 0x00,
   0x7c, 0x01, 0x00, 0x00, 0x00, 0xd8, 0x42, 0x00, 0x57, 0x05, 0x00, 0x00, 0x00,
   0x04, 0x00, 0x00, 0x00, 0x07, 0x00, 0x00, 0x00, 0x00, 0x42, 0x00, 0x94, 0x07,
   0x00, 0x00, 0x00, 0x20, 0x79, 0x77, 0x78, 0x72, 0x53, 0x6a, 0x35, 0x54, 0x4c,
   0x6a, 0x73, 0x77, 0x64, 0x31, 0x47, 0x34, 0x6f, 0x47, 0x46, 0x4a, 0x36, 0x68,
   0x77, 0x57, 0x67, 0x74, 0x54, 0x73, 0x51, 0x69, 0x70, 0x30, 0x42, 0x00, 0x85,
   0x01, 0x00, 0x00, 0x00, 0x98, 0x42, 0x00, 0x86, 0x05, 0x00, 0x00, 0x00, 0x04,
   0x00, 0x00, 0x00, 0x02, 0x00, 0x00, 0x00, 0x00, 0x42, 0x00, 0x40, 0x01, 0x00,
   0x00, 0x00, 0x80, 0x42, 0x00, 0x42, 0x05, 0x00, 0x00, 0x00, 0x04, 0x00, 0x00,
   0x00, 0x01, 0x00, 0x00, 0x00, 0x00, 0x42, 0x00, 0x45, 0x01, 0x00, 0x00, 0x00,
   0x68, 0x42, 0x00, 0x43, 0x08, 0x00, 0x00, 0x00, 0x60, 0x0c, 0x2e, 0xa7, 0x29,
   0x71, 0x80, 0xf8, 0x2a, 0x98, 0x4b, 0x2f, 0xd4, 0x7d, 0x63, 0x27, 0xce, 0x22,
   0x6f, 0x62, 0xe9, 0x01, 0x7b, 0x91, 0xdc, 0x6e, 0x5d, 0x6d, 0xfd, 0x98, 0x74,
   0x7d, 0x97, 0xe8, 0x9f, 0x17, 0xbf, 0x09, 0x26, 0xcf, 0xcc, 0x0a, 0xfb, 0x24,
   0xe6, 0x9b, 0x7c, 0x00, 0x12, 0x1d, 0xda, 0x12, 0xd0, 0x15, 0x8c, 0x43, 0x75,
   0xc3, 0x10, 0x84, 0xab, 0xf7, 0xf2, 0xe6, 0x04, 0x4e, 0xdc, 0x2f, 0x92, 0x80,
   0x2b, 0xa3, 0xf6, 0x76, 0xd4, 0x70, 0xd2, 0xcb, 0xc4, 0xe3, 0x3a, 0x2a, 0x8e,
   0x53, 0xdc, 0xed, 0x78, 0x28, 0xdd, 0x8a, 0x35, 0xf2, 0x68, 0x43, 0x7f, 0xf1,
   0x41};

static const uint8_t EXPECTED_SECRETDATA[] = {
   0x94, 0x82, 0x4f, 0x44, 0xbe, 0xb2, 0x20, 0x73, 0x14, 0xad, 0x8b, 0x36,
   0x38, 0xaf, 0x01, 0x45, 0xa5, 0x13, 0x80, 0x84, 0x44, 0x57, 0xdf, 0xde,
   0x9f, 0xb6, 0x7b, 0xfb, 0xf9, 0x21, 0xf9, 0x00, 0xb2, 0x00, 0x9e, 0x07,
   0xcf, 0x04, 0xc3, 0x5b, 0x9a, 0x98, 0x3b, 0xa9, 0x22, 0x83, 0x3d, 0x7a,
   0x07, 0xc5, 0x90, 0x84, 0xe7, 0x63, 0xf0, 0x47, 0xf0, 0x1a, 0x4b, 0xfe,
   0x03, 0xbc, 0xe3, 0x82, 0x96, 0x95, 0x88, 0xb8, 0x18, 0x63, 0x33, 0x15,
   0x73, 0x95, 0xe2, 0xb1, 0x38, 0xde, 0x6c, 0x13, 0xf8, 0x98, 0x43, 0xbe,
   0x3f, 0x85, 0x83, 0xd0, 0x11, 0x88, 0xb8, 0x0f, 0xb5, 0x8c, 0x2a, 0x1c};

static void
_test_key_broker_kmip (_mongocrypt_tester_t *tester)
{
   mongocrypt_t *crypt;
   mongocrypt_status_t *status;
   _mongocrypt_key_broker_t kb;
   bson_t keydoc_bson;
   bson_iter_t iter;
   _mongocrypt_buffer_t id;
   _mongocrypt_buffer_t keydoc;
   mongocrypt_kms_ctx_t *kms;
   mongocrypt_binary_t *msg;
   _mongocrypt_opts_kms_providers_t *kms_providers;
   _mongocrypt_buffer_t secretdata;

   crypt = _mongocrypt_tester_mongocrypt (TESTER_MONGOCRYPT_DEFAULT);
   status = mongocrypt_status_new ();
   kms_providers = &crypt->opts.kms_providers;
   _mongocrypt_key_broker_init (&kb, crypt);
   _load_json_as_bson ("./test/data/key-document-kmip.json", &keydoc_bson);

   ASSERT_OR_PRINT_MSG (bson_iter_init_find (&iter, &keydoc_bson, "_id"),
                        "could not find _id in key-document-kmip.json");
   BSON_ASSERT (_mongocrypt_buffer_from_binary_iter (&id, &iter));
   ASSERT_OK (_mongocrypt_key_broker_request_id (&kb, &id), &kb);
   ASSERT_OK (_mongocrypt_key_broker_requests_done (&kb), &kb);

   /* Add the key document. */
   _mongocrypt_buffer_from_bson (&keydoc, &keydoc_bson);
   ASSERT_OK (_mongocrypt_key_broker_add_doc (
                 &kb,
                 kms_providers,
                 &keydoc),
              &kb);
   ASSERT_OK (_mongocrypt_key_broker_docs_done (&kb), &kb);

   /* There should be exactly one KMS request for KMIP. */
   kms = _mongocrypt_key_broker_next_kms (&kb);
   ASSERT_OR_PRINT_MSG (kms, "expected KMS context returned, got none");

   msg = mongocrypt_binary_new ();
   mongocrypt_kms_ctx_message (kms, msg);
   ASSERT_CMPBYTES (EXPECTED_GET_REQUEST,
                    sizeof (EXPECTED_GET_REQUEST),
                    mongocrypt_binary_data (msg),
                    mongocrypt_binary_len (msg));

   ASSERT_OK (kms_ctx_feed_all (
                 kms, SUCCESS_GET_RESPONSE, sizeof (SUCCESS_GET_RESPONSE)),
              kms);
   ASSERT_OK (_mongocrypt_key_broker_kms_done (&kb, kms_providers), &kb);

   BSON_ASSERT (
      _mongocrypt_key_broker_decrypted_key_by_id (&kb, &id, &secretdata));
   ASSERT_CMPBYTES (secretdata.data,
                    secretdata.len,
                    EXPECTED_SECRETDATA,
                    sizeof (EXPECTED_SECRETDATA));

   _mongocrypt_buffer_cleanup (&secretdata);
   mongocrypt_binary_destroy (msg);
   _mongocrypt_buffer_cleanup (&keydoc);
   _mongocrypt_buffer_cleanup (&id);
   bson_destroy (&keydoc_bson);
   _mongocrypt_key_broker_cleanup (&kb);
   mongocrypt_status_destroy (status);
   mongocrypt_destroy (crypt);
}

/*
<ResponseMessage tag="0x42007b" type="Structure">
 <ResponseHeader tag="0x42007a" type="Structure">
  <ProtocolVersion tag="0x420069" type="Structure">
   <ProtocolVersionMajor tag="0x42006a" type="Integer" value="1"/>
   <ProtocolVersionMinor tag="0x42006b" type="Integer" value="4"/>
  </ProtocolVersion>
  <TimeStamp tag="0x420092" type="DateTime" value="2021-10-01T14:43:13-0500"/>
  <BatchCount tag="0x42000d" type="Integer" value="1"/>
 </ResponseHeader>
 <BatchItem tag="0x42000f" type="Structure">
  <Operation tag="0x42005c" type="Enumeration" value="10"/>
  <ResultStatus tag="0x42007f" type="Enumeration" value="1"/>
  <ResultReason tag="0x42007e" type="Enumeration" value="1"/>
  <ResultMessage tag="0x42007d" type="TextString"
value="ResultReasonItemNotFound"/>
 </BatchItem>
</ResponseMessage>
*/
static const uint8_t ERROR_GET_RESPOSE_NOTFOUND[] = {
   0x42, 0x00, 0x7b, 0x01, 0x00, 0x00, 0x00, 0xa8, 0x42, 0x00, 0x7a, 0x01, 0x00,
   0x00, 0x00, 0x48, 0x42, 0x00, 0x69, 0x01, 0x00, 0x00, 0x00, 0x20, 0x42, 0x00,
   0x6a, 0x02, 0x00, 0x00, 0x00, 0x04, 0x00, 0x00, 0x00, 0x01, 0x00, 0x00, 0x00,
   0x00, 0x42, 0x00, 0x6b, 0x02, 0x00, 0x00, 0x00, 0x04, 0x00, 0x00, 0x00, 0x04,
   0x00, 0x00, 0x00, 0x00, 0x42, 0x00, 0x92, 0x09, 0x00, 0x00, 0x00, 0x08, 0x00,
   0x00, 0x00, 0x00, 0x61, 0x57, 0x1e, 0x81, 0x42, 0x00, 0x0d, 0x02, 0x00, 0x00,
   0x00, 0x04, 0x00, 0x00, 0x00, 0x01, 0x00, 0x00, 0x00, 0x00, 0x42, 0x00, 0x0f,
   0x01, 0x00, 0x00, 0x00, 0x50, 0x42, 0x00, 0x5c, 0x05, 0x00, 0x00, 0x00, 0x04,
   0x00, 0x00, 0x00, 0x0a, 0x00, 0x00, 0x00, 0x00, 0x42, 0x00, 0x7f, 0x05, 0x00,
   0x00, 0x00, 0x04, 0x00, 0x00, 0x00, 0x01, 0x00, 0x00, 0x00, 0x00, 0x42, 0x00,
   0x7e, 0x05, 0x00, 0x00, 0x00, 0x04, 0x00, 0x00, 0x00, 0x01, 0x00, 0x00, 0x00,
   0x00, 0x42, 0x00, 0x7d, 0x07, 0x00, 0x00, 0x00, 0x18, 0x52, 0x65, 0x73, 0x75,
   0x6c, 0x74, 0x52, 0x65, 0x61, 0x73, 0x6f, 0x6e, 0x49, 0x74, 0x65, 0x6d, 0x4e,
   0x6f, 0x74, 0x46, 0x6f, 0x75, 0x6e, 0x64};

static void
_test_key_broker_kmip_notfound (_mongocrypt_tester_t *tester)
{
   mongocrypt_t *crypt;
   mongocrypt_status_t *status;
   _mongocrypt_key_broker_t kb;
   bson_t keydoc_bson;
   bson_iter_t iter;
   _mongocrypt_buffer_t id;
   _mongocrypt_buffer_t keydoc;
   mongocrypt_kms_ctx_t *kms;
   _mongocrypt_opts_kms_providers_t *kms_providers;
   mongocrypt_binary_t *msg;

   crypt = _mongocrypt_tester_mongocrypt (TESTER_MONGOCRYPT_DEFAULT);
   status = mongocrypt_status_new ();
   kms_providers = &crypt->opts.kms_providers;
   _mongocrypt_key_broker_init (&kb, crypt);
   _load_json_as_bson ("./test/data/key-document-kmip.json", &keydoc_bson);

   ASSERT_OR_PRINT_MSG (bson_iter_init_find (&iter, &keydoc_bson, "_id"),
                        "could not find _id in key-document-kmip.json");
   BSON_ASSERT (_mongocrypt_buffer_from_binary_iter (&id, &iter));
   ASSERT_OK (_mongocrypt_key_broker_request_id (&kb, &id), &kb);
   ASSERT_OK (_mongocrypt_key_broker_requests_done (&kb), &kb);

   /* Add the key document. */
   _mongocrypt_buffer_from_bson (&keydoc, &keydoc_bson);
   ASSERT_OK (_mongocrypt_key_broker_add_doc (
                 &kb,
                 kms_providers,
                 &keydoc),
              &kb);
   ASSERT_OK (_mongocrypt_key_broker_docs_done (&kb), &kb);

   /* There should be exactly one KMS request for KMIP. */
   kms = _mongocrypt_key_broker_next_kms (&kb);
   ASSERT_OR_PRINT_MSG (kms, "expected KMS context returned, got none");

   msg = mongocrypt_binary_new ();
   mongocrypt_kms_ctx_message (kms, msg);
   ASSERT_CMPBYTES (EXPECTED_GET_REQUEST,
                    sizeof (EXPECTED_GET_REQUEST),
                    mongocrypt_binary_data (msg),
                    mongocrypt_binary_len (msg));

   ASSERT_FAILS (kms_ctx_feed_all (kms,
                                   ERROR_GET_RESPOSE_NOTFOUND,
                                   sizeof (ERROR_GET_RESPOSE_NOTFOUND)),
                 kms,
                 "ResultReasonItemNotFound");

   mongocrypt_binary_destroy (msg);
   _mongocrypt_buffer_cleanup (&keydoc);
   _mongocrypt_buffer_cleanup (&id);
   bson_destroy (&keydoc_bson);
   _mongocrypt_key_broker_cleanup (&kb);
   mongocrypt_status_destroy (status);
   mongocrypt_destroy (crypt);
}

void
_mongocrypt_tester_install_key_broker (_mongocrypt_tester_t *tester)
{
   INSTALL_TEST (_test_key_broker_get_key_filter);
   INSTALL_TEST (_test_key_broker_add_key);
   INSTALL_TEST (_test_key_broker_add_decrypted_key);
   INSTALL_TEST (_test_key_broker_wrong_subtype);
   INSTALL_TEST (_test_key_broker_multi_match);
   INSTALL_TEST (_test_key_broker_kmip);
   INSTALL_TEST (_test_key_broker_kmip_notfound);
}<|MERGE_RESOLUTION|>--- conflicted
+++ resolved
@@ -336,12 +336,8 @@
    _mongocrypt_key_broker_t key_broker;
 
    status = mongocrypt_status_new ();
-<<<<<<< HEAD
    crypt = _mongocrypt_tester_mongocrypt (TESTER_MONGOCRYPT_DEFAULT);
-=======
-   crypt = _mongocrypt_tester_mongocrypt ();
    kms_providers = &crypt->opts.kms_providers;
->>>>>>> 66667a80
    _gen_uuid_and_key (tester, 1, &key_id1, &key_doc1);
    _gen_uuid_and_key (tester, 2, &key_id2, &key_doc2);
 
@@ -352,16 +348,12 @@
    ASSERT_OK (_mongocrypt_key_broker_request_id (&key_broker, &key_id2),
               &key_broker);
    ASSERT_OK (_mongocrypt_key_broker_requests_done (&key_broker), &key_broker);
-   ASSERT_OK (_mongocrypt_key_broker_add_doc (
-                 &key_broker,
-                 kms_providers,
-                 &key_doc2),
-              &key_broker);
-   ASSERT_OK (_mongocrypt_key_broker_add_doc (
-                 &key_broker,
-                 kms_providers,
-                 &key_doc1),
-              &key_broker);
+   ASSERT_OK (
+      _mongocrypt_key_broker_add_doc (&key_broker, kms_providers, &key_doc2),
+      &key_broker);
+   ASSERT_OK (
+      _mongocrypt_key_broker_add_doc (&key_broker, kms_providers, &key_doc1),
+      &key_broker);
    ASSERT_OK (_mongocrypt_key_broker_docs_done (&key_broker), &key_broker);
    _mongocrypt_key_broker_cleanup (&key_broker);
 
@@ -373,9 +365,7 @@
       TEST_FILE ("./test/data/key-document-with-alt-name.json"));
    ASSERT_OK (_mongocrypt_key_broker_requests_done (&key_broker), &key_broker);
    ASSERT_OK (_mongocrypt_key_broker_add_doc (
-                 &key_broker,
-                 kms_providers,
-                 &key_doc_names),
+                 &key_broker, kms_providers, &key_doc_names),
               &key_broker);
    _mongocrypt_key_broker_cleanup (&key_broker);
 
@@ -387,9 +377,7 @@
    ASSERT_OK (_mongocrypt_key_broker_requests_done (&key_broker), &key_broker);
    _mongocrypt_buffer_from_bson (&malformed_buf, malformed);
    ASSERT_FAILS (_mongocrypt_key_broker_add_doc (
-                    &key_broker,
-                    kms_providers,
-                    &malformed_buf),
+                    &key_broker, kms_providers, &malformed_buf),
                  &key_broker,
                  "unrecognized field");
    _mongocrypt_key_broker_cleanup (&key_broker);
@@ -399,12 +387,10 @@
    _mongocrypt_key_broker_init (&key_broker, crypt);
    BSON_ASSERT (_mongocrypt_key_broker_request_id (&key_broker, &key_id1));
    ASSERT_OK (_mongocrypt_key_broker_requests_done (&key_broker), &key_broker);
-   ASSERT_FAILS (_mongocrypt_key_broker_add_doc (
-                    &key_broker,
-                    kms_providers,
-                    NULL),
-                 &key_broker,
-                 "invalid key");
+   ASSERT_FAILS (
+      _mongocrypt_key_broker_add_doc (&key_broker, kms_providers, NULL),
+      &key_broker,
+      "invalid key");
    _mongocrypt_key_broker_cleanup (&key_broker);
 
    /* Unmatched key document. */
@@ -412,12 +398,10 @@
    ASSERT_OK (_mongocrypt_key_broker_request_id (&key_broker, &key_id1),
               &key_broker);
    ASSERT_OK (_mongocrypt_key_broker_requests_done (&key_broker), &key_broker);
-   ASSERT_FAILS (_mongocrypt_key_broker_add_doc (
-                    &key_broker,
-                    kms_providers,
-                    &key_doc2),
-                 &key_broker,
-                 "unexpected key returned");
+   ASSERT_FAILS (
+      _mongocrypt_key_broker_add_doc (&key_broker, kms_providers, &key_doc2),
+      &key_broker,
+      "unexpected key returned");
    _mongocrypt_key_broker_cleanup (&key_broker);
 
    /* Two key documents with the same keyAltName and
@@ -448,19 +432,15 @@
    ASSERT_OK (_mongocrypt_key_broker_requests_done (&key_broker), &key_broker);
 
    /* Add { id : Y, name : "Sharlene" }, should pass. */
-   ASSERT_OK (_mongocrypt_key_broker_add_doc (
-                 &key_broker,
-                 kms_providers,
-                 &key_buf_y),
-              &key_broker);
+   ASSERT_OK (
+      _mongocrypt_key_broker_add_doc (&key_broker, kms_providers, &key_buf_y),
+      &key_broker);
 
    /* Add { id : X, name : "Sharlene" }, should fail, it shares an alt name. */
-   ASSERT_FAILS (_mongocrypt_key_broker_add_doc (
-                    &key_broker,
-                    kms_providers,
-                    &key_buf_x),
-                 &key_broker,
-                 "duplicate keyAltNames");
+   ASSERT_FAILS (
+      _mongocrypt_key_broker_add_doc (&key_broker, kms_providers, &key_buf_x),
+      &key_broker,
+      "duplicate keyAltNames");
 
    _mongocrypt_key_broker_cleanup (&key_broker);
 
@@ -501,28 +481,20 @@
    _gen_uuid_and_key (tester, 2, &key_id2, &key_doc2);
 
    /* Success. With key ids. */
-<<<<<<< HEAD
    crypt = _mongocrypt_tester_mongocrypt (TESTER_MONGOCRYPT_DEFAULT);
-=======
-   crypt = _mongocrypt_tester_mongocrypt ();
    kms_providers = &crypt->opts.kms_providers;
->>>>>>> 66667a80
    _mongocrypt_key_broker_init (&key_broker, crypt);
    ASSERT_OK (_mongocrypt_key_broker_request_id (&key_broker, &key_id1),
               &key_broker);
    ASSERT_OK (_mongocrypt_key_broker_request_id (&key_broker, &key_id2),
               &key_broker);
    ASSERT_OK (_mongocrypt_key_broker_requests_done (&key_broker), &key_broker);
-   ASSERT_OK (_mongocrypt_key_broker_add_doc (
-                 &key_broker,
-                 kms_providers,
-                 &key_doc2),
-              &key_broker);
-   ASSERT_OK (_mongocrypt_key_broker_add_doc (
-                 &key_broker,
-                 kms_providers,
-                 &key_doc1),
-              &key_broker);
+   ASSERT_OK (
+      _mongocrypt_key_broker_add_doc (&key_broker, kms_providers, &key_doc2),
+      &key_broker);
+   ASSERT_OK (
+      _mongocrypt_key_broker_add_doc (&key_broker, kms_providers, &key_doc1),
+      &key_broker);
    ASSERT_OK (_mongocrypt_key_broker_docs_done (&key_broker), &key_broker);
    kms = _mongocrypt_key_broker_next_kms (&key_broker);
    BSON_ASSERT (kms);
@@ -531,21 +503,14 @@
    BSON_ASSERT (kms);
    _mongocrypt_tester_satisfy_kms (tester, kms);
    BSON_ASSERT (!_mongocrypt_key_broker_next_kms (&key_broker));
-   ASSERT_OK (_mongocrypt_key_broker_kms_done (
-                 &key_broker,
-                 kms_providers),
+   ASSERT_OK (_mongocrypt_key_broker_kms_done (&key_broker, kms_providers),
               &key_broker);
    _mongocrypt_key_broker_cleanup (&key_broker);
    mongocrypt_destroy (crypt); /* destroy crypt to reset cache. */
 
    /* Success. With key alt names. */
-<<<<<<< HEAD
    crypt = _mongocrypt_tester_mongocrypt (TESTER_MONGOCRYPT_DEFAULT);
-=======
-   crypt = _mongocrypt_tester_mongocrypt ();
    kms_providers = &crypt->opts.kms_providers;
->>>>>>> 66667a80
-   _mongocrypt_key_broker_init (&key_broker, crypt);
    _key_broker_add_name (&key_broker, "Sharlene");
    ASSERT_OK (_mongocrypt_key_broker_requests_done (&key_broker), &key_broker);
 
@@ -553,9 +518,7 @@
       &key_doc_names,
       TEST_FILE ("./test/data/key-document-with-alt-name.json"));
    ASSERT_OK (_mongocrypt_key_broker_add_doc (
-                 &key_broker,
-                 kms_providers,
-                 &key_doc_names),
+                 &key_broker, kms_providers, &key_doc_names),
               &key_broker);
    ASSERT_OK (_mongocrypt_key_broker_docs_done (&key_broker), &key_broker);
    kms = _mongocrypt_key_broker_next_kms (&key_broker);
@@ -563,20 +526,14 @@
 
    _mongocrypt_tester_satisfy_kms (tester, kms);
    BSON_ASSERT (!_mongocrypt_key_broker_next_kms (&key_broker));
-   ASSERT_OK (_mongocrypt_key_broker_kms_done (
-                 &key_broker,
-                 kms_providers),
+   ASSERT_OK (_mongocrypt_key_broker_kms_done (&key_broker, kms_providers),
               &key_broker);
    _mongocrypt_key_broker_cleanup (&key_broker);
    mongocrypt_destroy (crypt); /* destroy crypt to reset cache. */
 
    /* With both key ids and key alt names, some referring to the same key */
-<<<<<<< HEAD
    crypt = _mongocrypt_tester_mongocrypt (TESTER_MONGOCRYPT_DEFAULT);
-=======
-   crypt = _mongocrypt_tester_mongocrypt ();
    kms_providers = &crypt->opts.kms_providers;
->>>>>>> 66667a80
    _mongocrypt_key_broker_init (&key_broker, crypt);
    BSON_ASSERT (
       _mongocrypt_buffer_to_bson (&key_doc_names, &key_doc_names_bson));
@@ -589,18 +546,14 @@
    _key_broker_add_name (&key_broker, "Kasey");
    ASSERT_OK (_mongocrypt_key_broker_requests_done (&key_broker), &key_broker);
    ASSERT_OK (_mongocrypt_key_broker_add_doc (
-                 &key_broker,
-                 kms_providers,
-                 &key_doc_names),
+                 &key_broker, kms_providers, &key_doc_names),
               &key_broker);
    ASSERT_OK (_mongocrypt_key_broker_docs_done (&key_broker), &key_broker);
    kms = _mongocrypt_key_broker_next_kms (&key_broker);
    BSON_ASSERT (kms);
    _mongocrypt_tester_satisfy_kms (tester, kms);
    BSON_ASSERT (!_mongocrypt_key_broker_next_kms (&key_broker));
-   ASSERT_OK (_mongocrypt_key_broker_kms_done (
-                 &key_broker,
-                 kms_providers),
+   ASSERT_OK (_mongocrypt_key_broker_kms_done (&key_broker, kms_providers),
               &key_broker);
    _mongocrypt_key_broker_cleanup (&key_broker);
 
@@ -656,12 +609,8 @@
    _gen_uuid_and_key_and_altname (tester, "alt2", 2, &key_id2, &key_doc2);
 
 
-<<<<<<< HEAD
    crypt = _mongocrypt_tester_mongocrypt (TESTER_MONGOCRYPT_DEFAULT);
-=======
-   crypt = _mongocrypt_tester_mongocrypt ();
    kms_providers = &crypt->opts.kms_providers;
->>>>>>> 66667a80
    _mongocrypt_key_broker_init (&key_broker, crypt);
 
    /* Add two ids and two alt names */
@@ -675,17 +624,13 @@
    BSON_ASSERT (0 == _key_broker_num_satisfied (&key_broker));
 
    /* Add one doc, should satisfy two requests. */
-   BSON_ASSERT (_mongocrypt_key_broker_add_doc (
-                   &key_broker,
-                   kms_providers,
-                   &key_doc1));
+   BSON_ASSERT (
+      _mongocrypt_key_broker_add_doc (&key_broker, kms_providers, &key_doc1));
    BSON_ASSERT (2 == _key_broker_num_satisfied (&key_broker));
 
    /* Add other doc, should satisfy all. */
-   BSON_ASSERT (_mongocrypt_key_broker_add_doc (
-                   &key_broker,
-                   kms_providers,
-                   &key_doc2));
+   BSON_ASSERT (
+      _mongocrypt_key_broker_add_doc (&key_broker, kms_providers, &key_doc2));
    BSON_ASSERT (4 == _key_broker_num_satisfied (&key_broker));
 
    _mongocrypt_buffer_cleanup (&key_id1);
@@ -830,10 +775,7 @@
 
    /* Add the key document. */
    _mongocrypt_buffer_from_bson (&keydoc, &keydoc_bson);
-   ASSERT_OK (_mongocrypt_key_broker_add_doc (
-                 &kb,
-                 kms_providers,
-                 &keydoc),
+   ASSERT_OK (_mongocrypt_key_broker_add_doc (&kb, kms_providers, &keydoc),
               &kb);
    ASSERT_OK (_mongocrypt_key_broker_docs_done (&kb), &kb);
 
@@ -933,10 +875,7 @@
 
    /* Add the key document. */
    _mongocrypt_buffer_from_bson (&keydoc, &keydoc_bson);
-   ASSERT_OK (_mongocrypt_key_broker_add_doc (
-                 &kb,
-                 kms_providers,
-                 &keydoc),
+   ASSERT_OK (_mongocrypt_key_broker_add_doc (&kb, kms_providers, &keydoc),
               &kb);
    ASSERT_OK (_mongocrypt_key_broker_docs_done (&kb), &kb);
 
