--- conflicted
+++ resolved
@@ -78,15 +78,9 @@
 
     // Metadata block should be valid.
     ASSERT(mc_FLE2TagAndEncryptedMetadataBlock_validate(&metadata, status));
-<<<<<<< HEAD
-    mongocrypt_status_destroy(status);
-    mc_FLE2TagAndEncryptedMetadataBlock_cleanup(&metadata);
-    _mongocrypt_buffer_cleanup(&input);
-=======
     _mongocrypt_buffer_cleanup(&input);
     mc_FLE2TagAndEncryptedMetadataBlock_cleanup(&metadata);
     mongocrypt_status_destroy(status);
->>>>>>> 5b381e99
 }
 
 #undef TEST_TAG_AND_ENCRYPTED_METADATA_BLOCK
