--- conflicted
+++ resolved
@@ -74,11 +74,7 @@
 #undef TEST_FIND_EQ_PAYLOAD_HEX_V2
 
 static void _test_FLE2FindEqualityPayloadV2_errors(_mongocrypt_tester_t *tester) {
-<<<<<<< HEAD
-    bson_t *input_bson = TMP_BSON(BSON_STR({
-=======
     bson_t *input_bson = TMP_BSON_STR(BSON_STR({
->>>>>>> f2e5939b
         "d" : {"$binary" : {"base64" : "AAAA", "subType" : "00"}},
         "s" : {"$binary" : {"base64" : "AAAA", "subType" : "00"}},
         "l" : {"$binary" : {"base64" : "AAAA", "subType" : "00"}},
