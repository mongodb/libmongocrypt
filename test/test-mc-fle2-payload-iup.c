--- conflicted
+++ resolved
@@ -162,11 +162,7 @@
 #undef TEST_IUP_HEX
 
 static void test_FLE2InsertUpdatePayload_parse_errors(_mongocrypt_tester_t *tester) {
-<<<<<<< HEAD
-    bson_t *input_bson = TMP_BSON(BSON_STR({
-=======
     bson_t *input_bson = TMP_BSON_STR(BSON_STR({
->>>>>>> f2e5939b
         "d" : {"$binary" : {"base64" : "AAAA", "subType" : "00"}}, //
         "t" : "wrong type!"
     }));
