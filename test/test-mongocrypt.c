--- conflicted
+++ resolved
@@ -923,12 +923,9 @@
    _mongocrypt_tester_install_dll (&tester);
    _mongocrypt_tester_install_mc_tokens (&tester);
    _mongocrypt_tester_install_fle2_payloads (&tester);
-<<<<<<< HEAD
    _mongocrypt_tester_install_efc (&tester);
    _mongocrypt_tester_install_ctx_compact (&tester);
-=======
    _mongocrypt_tester_install_fle2_payload_uev (&tester);
->>>>>>> 8dbf45e9
 
 
    printf ("Running tests...\n");
