--- conflicted
+++ resolved
@@ -1245,14 +1245,11 @@
    _init_bypass (tester, "{'killAllSessionsByPattern': 1}");
    _init_bypass (tester, "{'refreshSessions': 1}");
    _init_ok (tester, "{'compactStructuredEncryptionData': 'coll'}");
-<<<<<<< HEAD
-   _init_ok (tester, "{'collMod': 'coll'}");
-=======
    _init_bypass (tester, "{'hello': 1}");
    _init_bypass (tester, "{'buildInfo': 1}");
    _init_bypass (tester, "{'getCmdLineOpts': 1}");
    _init_bypass (tester, "{'getLog': 1}");
->>>>>>> c51d9944
+   _init_ok (tester, "{'collMod': 'coll'}");
 }
 
 
@@ -3907,6 +3904,306 @@
          TEST_FILE ("./test/data/dollardb/preserved_fle1/"
                     "encrypted-payload.json"),
          out);
+      mongocrypt_binary_destroy (out);
+   }
+
+   mongocrypt_ctx_destroy (ctx);
+   mongocrypt_destroy (crypt);
+}
+
+
+static void
+_test_fle1_create_without_schema (_mongocrypt_tester_t *tester)
+{
+   mongocrypt_t *crypt =
+      _mongocrypt_tester_mongocrypt (TESTER_MONGOCRYPT_DEFAULT);
+   mongocrypt_ctx_t *ctx = mongocrypt_ctx_new (crypt);
+
+   ASSERT_OK (mongocrypt_ctx_encrypt_init (
+                 ctx,
+                 "db",
+                 -1,
+                 TEST_FILE ("./test/data/fle1-create/without-schema/cmd.json")),
+              ctx);
+
+   ASSERT_STATE_EQUAL (mongocrypt_ctx_state (ctx),
+                       MONGOCRYPT_CTX_NEED_MONGO_MARKINGS);
+   {
+      mongocrypt_binary_t *cmd_to_mongocryptd = mongocrypt_binary_new ();
+
+      ASSERT_OK (mongocrypt_ctx_mongo_op (ctx, cmd_to_mongocryptd), ctx);
+      ASSERT_MONGOCRYPT_BINARY_EQUAL_BSON (
+         TEST_FILE ("./test/data/fle1-create/without-schema/"
+                    "ismaster-to-mongocryptd.json"),
+         cmd_to_mongocryptd);
+      mongocrypt_binary_destroy (cmd_to_mongocryptd);
+      ASSERT_OK (mongocrypt_ctx_mongo_feed (
+                    ctx,
+                    TEST_FILE ("./test/data/fle1-create/without-schema/"
+                               "mongocryptd-ismaster.json")),
+                 ctx);
+      ASSERT_OK (mongocrypt_ctx_mongo_done (ctx), ctx);
+   }
+
+   ASSERT_STATE_EQUAL (mongocrypt_ctx_state (ctx),
+                       MONGOCRYPT_CTX_NEED_MONGO_MARKINGS);
+   {
+      mongocrypt_binary_t *cmd_to_mongocryptd = mongocrypt_binary_new ();
+
+      ASSERT_OK (mongocrypt_ctx_mongo_op (ctx, cmd_to_mongocryptd), ctx);
+      ASSERT_MONGOCRYPT_BINARY_EQUAL_BSON (
+         TEST_FILE (
+            "./test/data/fle1-create/without-schema/cmd-to-mongocryptd.json"),
+         cmd_to_mongocryptd);
+      mongocrypt_binary_destroy (cmd_to_mongocryptd);
+      ASSERT_OK (mongocrypt_ctx_mongo_feed (
+                    ctx,
+                    TEST_FILE ("./test/data/fle1-create/without-schema/"
+                               "mongocryptd-reply.json")),
+                 ctx);
+      ASSERT_OK (mongocrypt_ctx_mongo_done (ctx), ctx);
+   }
+
+   ASSERT_STATE_EQUAL (mongocrypt_ctx_state (ctx), MONGOCRYPT_CTX_READY);
+   {
+      mongocrypt_binary_t *out = mongocrypt_binary_new ();
+      ASSERT_OK (mongocrypt_ctx_finalize (ctx, out), ctx);
+      ASSERT_MONGOCRYPT_BINARY_EQUAL_BSON (
+         TEST_FILE (
+            "./test/data/fle1-create/without-schema/encrypted-payload.json"),
+         out);
+      mongocrypt_binary_destroy (out);
+   }
+
+   mongocrypt_ctx_destroy (ctx);
+   mongocrypt_destroy (crypt);
+}
+
+static void
+_test_fle1_create_with_schema (_mongocrypt_tester_t *tester)
+{
+   mongocrypt_t *crypt = mongocrypt_new ();
+
+   ASSERT_OK (
+      mongocrypt_setopt_kms_provider_aws (crypt, "example", -1, "example", -1),
+      crypt);
+   ASSERT_OK (
+      mongocrypt_setopt_schema_map (
+         crypt,
+         TEST_FILE ("./test/data/fle1-create/with-schema/schema-map.json")),
+      crypt);
+   ASSERT_OK (mongocrypt_init (crypt), crypt);
+
+   mongocrypt_ctx_t *ctx = mongocrypt_ctx_new (crypt);
+
+   ASSERT_OK (mongocrypt_ctx_encrypt_init (
+                 ctx,
+                 "db",
+                 -1,
+                 TEST_FILE ("./test/data/fle1-create/with-schema/cmd.json")),
+              ctx);
+
+   ASSERT_STATE_EQUAL (mongocrypt_ctx_state (ctx),
+                       MONGOCRYPT_CTX_NEED_MONGO_MARKINGS);
+   {
+      mongocrypt_binary_t *cmd_to_mongocryptd = mongocrypt_binary_new ();
+
+      ASSERT_OK (mongocrypt_ctx_mongo_op (ctx, cmd_to_mongocryptd), ctx);
+      ASSERT_MONGOCRYPT_BINARY_EQUAL_BSON (
+         TEST_FILE ("./test/data/fle1-create/without-schema/"
+                    "ismaster-to-mongocryptd.json"),
+         cmd_to_mongocryptd);
+      mongocrypt_binary_destroy (cmd_to_mongocryptd);
+      ASSERT_OK (mongocrypt_ctx_mongo_feed (
+                    ctx,
+                    TEST_FILE ("./test/data/fle1-create/without-schema/"
+                               "mongocryptd-ismaster.json")),
+                 ctx);
+      ASSERT_OK (mongocrypt_ctx_mongo_done (ctx), ctx);
+   }
+
+   ASSERT_STATE_EQUAL (mongocrypt_ctx_state (ctx),
+                       MONGOCRYPT_CTX_NEED_MONGO_MARKINGS);
+   {
+      mongocrypt_binary_t *cmd_to_mongocryptd = mongocrypt_binary_new ();
+
+      ASSERT_OK (mongocrypt_ctx_mongo_op (ctx, cmd_to_mongocryptd), ctx);
+      ASSERT_MONGOCRYPT_BINARY_EQUAL_BSON (
+         TEST_FILE (
+            "./test/data/fle1-create/with-schema/cmd-to-mongocryptd.json"),
+         cmd_to_mongocryptd);
+      mongocrypt_binary_destroy (cmd_to_mongocryptd);
+      ASSERT_OK (mongocrypt_ctx_mongo_feed (
+                    ctx,
+                    TEST_FILE ("./test/data/fle1-create/with-schema/"
+                               "mongocryptd-reply.json")),
+                 ctx);
+      ASSERT_OK (mongocrypt_ctx_mongo_done (ctx), ctx);
+   }
+
+   ASSERT_STATE_EQUAL (mongocrypt_ctx_state (ctx), MONGOCRYPT_CTX_READY);
+   {
+      mongocrypt_binary_t *out = mongocrypt_binary_new ();
+      ASSERT_OK (mongocrypt_ctx_finalize (ctx, out), ctx);
+      ASSERT_MONGOCRYPT_BINARY_EQUAL_BSON (
+         TEST_FILE (
+            "./test/data/fle1-create/with-schema/encrypted-payload.json"),
+         out);
+      mongocrypt_binary_destroy (out);
+   }
+
+   mongocrypt_ctx_destroy (ctx);
+   mongocrypt_destroy (crypt);
+}
+
+static void
+_test_fle1_create_old_mongocryptd (_mongocrypt_tester_t *tester)
+{
+   mongocrypt_t *crypt =
+      _mongocrypt_tester_mongocrypt (TESTER_MONGOCRYPT_DEFAULT);
+   mongocrypt_ctx_t *ctx = mongocrypt_ctx_new (crypt);
+
+   ASSERT_OK (
+      mongocrypt_ctx_encrypt_init (
+         ctx,
+         "db",
+         -1,
+         TEST_FILE ("./test/data/fle1-create/old-mongocryptd/cmd.json")),
+      ctx);
+
+   ASSERT_STATE_EQUAL (mongocrypt_ctx_state (ctx),
+                       MONGOCRYPT_CTX_NEED_MONGO_MARKINGS);
+   {
+      mongocrypt_binary_t *cmd_to_mongocryptd = mongocrypt_binary_new ();
+
+      ASSERT_OK (mongocrypt_ctx_mongo_op (ctx, cmd_to_mongocryptd), ctx);
+      ASSERT_MONGOCRYPT_BINARY_EQUAL_BSON (
+         TEST_FILE ("./test/data/fle1-create/old-mongocryptd/"
+                    "ismaster-to-mongocryptd.json"),
+         cmd_to_mongocryptd);
+      mongocrypt_binary_destroy (cmd_to_mongocryptd);
+      ASSERT_OK (mongocrypt_ctx_mongo_feed (
+                    ctx,
+                    TEST_FILE ("./test/data/fle1-create/old-mongocryptd/"
+                               "mongocryptd-ismaster.json")),
+                 ctx);
+      ASSERT_OK (mongocrypt_ctx_mongo_done (ctx), ctx);
+   }
+
+   ASSERT_STATE_EQUAL (mongocrypt_ctx_state (ctx), MONGOCRYPT_CTX_READY);
+   {
+      mongocrypt_binary_t *out = mongocrypt_binary_new ();
+      ASSERT_OK (mongocrypt_ctx_finalize (ctx, out), ctx);
+      ASSERT_MONGOCRYPT_BINARY_EQUAL_BSON (
+         TEST_FILE (
+            "./test/data/fle1-create/old-mongocryptd/encrypted-payload.json"),
+         out);
+      mongocrypt_binary_destroy (out);
+   }
+
+   mongocrypt_ctx_destroy (ctx);
+   mongocrypt_destroy (crypt);
+}
+
+static void
+_test_fle1_create_with_csfle (_mongocrypt_tester_t *tester)
+{
+   if (!TEST_MONGOCRYPT_HAVE_REAL_CSFLE) {
+      fputs ("No 'real' csfle library is available. The "
+             "_test_fle1_create_with_csfle test is a no-op.",
+             stderr);
+      return;
+   }
+
+   mongocrypt_t *crypt =
+      _mongocrypt_tester_mongocrypt (TESTER_MONGOCRYPT_WITH_CSFLE_LIB);
+   mongocrypt_ctx_t *ctx = mongocrypt_ctx_new (crypt);
+
+   ASSERT_OK (mongocrypt_ctx_encrypt_init (
+                 ctx,
+                 "db",
+                 -1,
+                 TEST_FILE ("./test/data/fle1-create/with-schema/cmd.json")),
+              ctx);
+
+   ASSERT_STATE_EQUAL (mongocrypt_ctx_state (ctx), MONGOCRYPT_CTX_READY);
+   {
+      mongocrypt_binary_t *out = mongocrypt_binary_new ();
+      ASSERT_OK (mongocrypt_ctx_finalize (ctx, out), ctx);
+      ASSERT_MONGOCRYPT_BINARY_EQUAL_BSON (
+         TEST_FILE (
+            "./test/data/fle1-create/with-schema/encrypted-payload.json"),
+         out);
+      mongocrypt_binary_destroy (out);
+   }
+
+   mongocrypt_ctx_destroy (ctx);
+   mongocrypt_destroy (crypt);
+}
+
+static void
+_test_fle2_create (_mongocrypt_tester_t *tester)
+{
+   mongocrypt_t *crypt = mongocrypt_new ();
+
+   ASSERT_OK (
+      mongocrypt_setopt_kms_provider_aws (crypt, "example", -1, "example", -1),
+      crypt);
+   ASSERT_OK (
+      mongocrypt_setopt_encrypted_field_config_map (
+         crypt,
+         TEST_FILE ("./test/data/fle2-create/encrypted-field-config-map.json")),
+      crypt);
+   ASSERT_OK (mongocrypt_init (crypt), crypt);
+
+   mongocrypt_ctx_t *ctx = mongocrypt_ctx_new (crypt);
+
+   ASSERT_OK (mongocrypt_ctx_encrypt_init (
+                 ctx, "db", -1, TEST_FILE ("./test/data/fle2-create/cmd.json")),
+              ctx);
+
+   ASSERT_STATE_EQUAL (mongocrypt_ctx_state (ctx),
+                       MONGOCRYPT_CTX_NEED_MONGO_MARKINGS);
+   {
+      mongocrypt_binary_t *cmd_to_mongocryptd = mongocrypt_binary_new ();
+
+      ASSERT_OK (mongocrypt_ctx_mongo_op (ctx, cmd_to_mongocryptd), ctx);
+      ASSERT_MONGOCRYPT_BINARY_EQUAL_BSON (
+         TEST_FILE ("./test/data/fle1-create/without-schema/"
+                    "ismaster-to-mongocryptd.json"),
+         cmd_to_mongocryptd);
+      mongocrypt_binary_destroy (cmd_to_mongocryptd);
+      ASSERT_OK (mongocrypt_ctx_mongo_feed (
+                    ctx,
+                    TEST_FILE ("./test/data/fle1-create/without-schema/"
+                               "mongocryptd-ismaster.json")),
+                 ctx);
+      ASSERT_OK (mongocrypt_ctx_mongo_done (ctx), ctx);
+   }
+
+   ASSERT_STATE_EQUAL (mongocrypt_ctx_state (ctx),
+                       MONGOCRYPT_CTX_NEED_MONGO_MARKINGS);
+   {
+      mongocrypt_binary_t *cmd_to_mongocryptd = mongocrypt_binary_new ();
+
+      ASSERT_OK (mongocrypt_ctx_mongo_op (ctx, cmd_to_mongocryptd), ctx);
+      ASSERT_MONGOCRYPT_BINARY_EQUAL_BSON (
+         TEST_FILE ("./test/data/fle2-create/cmd-to-mongocryptd.json"),
+         cmd_to_mongocryptd);
+      mongocrypt_binary_destroy (cmd_to_mongocryptd);
+      ASSERT_OK (
+         mongocrypt_ctx_mongo_feed (
+            ctx, TEST_FILE ("./test/data/fle2-create/mongocryptd-reply.json")),
+         ctx);
+      ASSERT_OK (mongocrypt_ctx_mongo_done (ctx), ctx);
+   }
+
+   ASSERT_STATE_EQUAL (mongocrypt_ctx_state (ctx), MONGOCRYPT_CTX_READY);
+   {
+      mongocrypt_binary_t *out = mongocrypt_binary_new ();
+      ASSERT_OK (mongocrypt_ctx_finalize (ctx, out), ctx);
+      ASSERT_MONGOCRYPT_BINARY_EQUAL_BSON (
+         TEST_FILE ("./test/data/fle2-create/encrypted-payload.json"), out);
       mongocrypt_binary_destroy (out);
    }
 
@@ -3961,16 +4258,13 @@
    INSTALL_TEST (_test_encrypt_fle2_explain_with_csfle);
    INSTALL_TEST (_test_encrypt_fle1_explain_with_mongocryptd);
    INSTALL_TEST (_test_encrypt_fle1_explain_with_csfle);
-<<<<<<< HEAD
-   // INSTALL_TEST (_test_fle1_create_without_schema);
-   // INSTALL_TEST (_test_fle1_create_with_schema);
-   // INSTALL_TEST (_test_fle1_create_old_mongocryptd);
-   // INSTALL_TEST (_test_fle1_create_with_csfle);
-   // INSTALL_TEST (_test_fle2_create);
-=======
    INSTALL_TEST (_test_dollardb_preserved);
    INSTALL_TEST (_test_dollardb_preserved_empty);
    INSTALL_TEST (_test_dollardb_omitted);
    INSTALL_TEST (_test_dollardb_preserved_fle1);
->>>>>>> c51d9944
+   INSTALL_TEST (_test_fle1_create_without_schema);
+   INSTALL_TEST (_test_fle1_create_with_schema);
+   INSTALL_TEST (_test_fle1_create_old_mongocryptd);
+   INSTALL_TEST (_test_fle1_create_with_csfle);
+   INSTALL_TEST (_test_fle2_create);
 }