/*
 * Copyright 2019-present MongoDB, Inc.
 *
 * Licensed under the Apache License, Version 2.0 (the "License");
 * you may not use this file except in compliance with the License.
 * You may obtain a copy of the License at
 *
 *   http://www.apache.org/licenses/LICENSE-2.0
 *
 * Unless required by applicable law or agreed to in writing, software
 * distributed under the License is distributed on an "AS IS" BASIS,
 * WITHOUT WARRANTIES OR CONDITIONS OF ANY KIND, either express or implied.
 * See the License for the specific language governing permissions and
 * limitations under the License.
 */

#include "mongocrypt-ctx-private.h"
#include "mongocrypt.h"
#include "test-mongocrypt.h"
#include "test-mongocrypt-assert-match-bson.h"

static void
_test_explicit_decrypt_init (_mongocrypt_tester_t *tester)
{
   mongocrypt_t *crypt;
   mongocrypt_ctx_t *ctx;
   mongocrypt_binary_t *msg;
   crypt = _mongocrypt_tester_mongocrypt (TESTER_MONGOCRYPT_DEFAULT);

   msg = TEST_BSON ("{ 'v': { '$binary': { 'subType': '06', 'base64': "
                    "'AWFhYWFhYWFhYWFhYWFhYWECRTOW9yZzNDn5dGwuqsrJQNLtgMEKaujhs"
                    "9aRWRp+7Yo3JK8N8jC8P0Xjll6C1CwLsE/"
                    "iP5wjOMhVv1KMMyOCSCrHorXRsb2IKPtzl2lKTqQ=' } } }");

   /* NULL document. */
   ctx = mongocrypt_ctx_new (crypt);
   ASSERT_FAILS (
      mongocrypt_ctx_explicit_decrypt_init (ctx, NULL), ctx, "invalid msg");
   BSON_ASSERT (mongocrypt_ctx_state (ctx) == MONGOCRYPT_CTX_ERROR);
   mongocrypt_ctx_destroy (ctx);

   /* Success. */
   ctx = mongocrypt_ctx_new (crypt);
   ASSERT_OK (mongocrypt_ctx_explicit_decrypt_init (ctx, msg), ctx);
   BSON_ASSERT (mongocrypt_ctx_state (ctx) == MONGOCRYPT_CTX_NEED_MONGO_KEYS);
   mongocrypt_ctx_destroy (ctx);

   mongocrypt_destroy (crypt);
}


/* Test individual ctx states. */
static void
_test_decrypt_init (_mongocrypt_tester_t *tester)
{
   mongocrypt_t *crypt;
   mongocrypt_ctx_t *ctx;
   mongocrypt_binary_t *encrypted;

   crypt = _mongocrypt_tester_mongocrypt (TESTER_MONGOCRYPT_DEFAULT);

   encrypted = _mongocrypt_tester_encrypted_doc (tester);

   /* Success. */
   ctx = mongocrypt_ctx_new (crypt);
   ASSERT_OK (mongocrypt_ctx_decrypt_init (ctx, encrypted), ctx);
   BSON_ASSERT (mongocrypt_ctx_state (ctx) == MONGOCRYPT_CTX_NEED_MONGO_KEYS);
   mongocrypt_ctx_destroy (ctx);

   /* NULL document. */
   ctx = mongocrypt_ctx_new (crypt);
   ASSERT_FAILS (mongocrypt_ctx_decrypt_init (ctx, NULL), ctx, "invalid doc");
   BSON_ASSERT (mongocrypt_ctx_state (ctx) == MONGOCRYPT_CTX_ERROR);
   mongocrypt_ctx_destroy (ctx);

   mongocrypt_binary_destroy (encrypted);
   mongocrypt_destroy (crypt);
}


static void
_test_decrypt_need_keys (_mongocrypt_tester_t *tester)
{
   mongocrypt_t *crypt;
   mongocrypt_ctx_t *ctx;
   mongocrypt_binary_t *encrypted;

   encrypted = _mongocrypt_tester_encrypted_doc (tester);

   /* Success. */
   crypt = _mongocrypt_tester_mongocrypt (TESTER_MONGOCRYPT_DEFAULT);
   ctx = mongocrypt_ctx_new (crypt);
   ASSERT_OK (mongocrypt_ctx_decrypt_init (ctx, encrypted), ctx);
   ASSERT_OK (mongocrypt_ctx_mongo_feed (
                 ctx, TEST_FILE ("./test/example/key-document.json")),
              ctx);
   ASSERT_OK (mongocrypt_ctx_mongo_done (ctx), ctx);
   BSON_ASSERT (mongocrypt_ctx_state (ctx) == MONGOCRYPT_CTX_NEED_KMS);
   mongocrypt_ctx_destroy (ctx);
   mongocrypt_destroy (crypt); /* recreate crypt because of caching. */

   /* TODO: CDRIVER-3044 test that decryption warns when keys are not
    * found/inactive. */

   mongocrypt_binary_destroy (encrypted);
}


static void
_test_decrypt_ready (_mongocrypt_tester_t *tester)
{
   mongocrypt_t *crypt;
   mongocrypt_ctx_t *ctx;
   mongocrypt_binary_t *encrypted, *decrypted;
   bson_t as_bson;
   bson_iter_t iter;

   encrypted = _mongocrypt_tester_encrypted_doc (tester);
   decrypted = mongocrypt_binary_new ();
   crypt = _mongocrypt_tester_mongocrypt (TESTER_MONGOCRYPT_DEFAULT);

   /* Success. */
   ctx = mongocrypt_ctx_new (crypt);
   ASSERT_OK (mongocrypt_ctx_decrypt_init (ctx, encrypted), ctx);
   _mongocrypt_tester_run_ctx_to (tester, ctx, MONGOCRYPT_CTX_READY);
   ASSERT_OK (mongocrypt_ctx_finalize (ctx, decrypted), ctx);
   BSON_ASSERT (_mongocrypt_binary_to_bson (decrypted, &as_bson));
   bson_iter_init (&iter, &as_bson);
   bson_iter_find_descendant (&iter, "filter.ssn", &iter);
   BSON_ASSERT (BSON_ITER_HOLDS_UTF8 (&iter));
   BSON_ASSERT (0 == strcmp (bson_iter_utf8 (&iter, NULL),
                             _mongocrypt_tester_plaintext (tester)));
   mongocrypt_binary_destroy (decrypted);
   mongocrypt_ctx_destroy (ctx);
   mongocrypt_destroy (crypt);
   mongocrypt_binary_destroy (encrypted);
}


/* Test with empty AWS credentials. */
void
_test_decrypt_empty_aws (_mongocrypt_tester_t *tester)
{
   mongocrypt_t *crypt;
   mongocrypt_ctx_t *ctx;

   crypt = mongocrypt_new ();
   ASSERT_OK (mongocrypt_setopt_kms_provider_aws (crypt, "", -1, "", -1),
              crypt);
   ASSERT_OK (mongocrypt_init (crypt), crypt);

   ctx = mongocrypt_ctx_new (crypt);
   ASSERT_OK (mongocrypt_ctx_decrypt_init (
                 ctx, TEST_FILE ("./test/data/encrypted-cmd.json")),
              ctx);
   _mongocrypt_tester_run_ctx_to (tester, ctx, MONGOCRYPT_CTX_NEED_MONGO_KEYS);
   ASSERT_FAILS (mongocrypt_ctx_mongo_feed (
                    ctx, TEST_FILE ("./test/example/key-document.json")),
                 ctx,
                 "failed to create KMS message");

   mongocrypt_ctx_destroy (ctx);
   mongocrypt_destroy (crypt);
}

static void
_test_decrypt_empty_binary (_mongocrypt_tester_t *tester)
{
   mongocrypt_t *crypt;
   mongocrypt_ctx_t *ctx;
   mongocrypt_binary_t *bin;
   _mongocrypt_buffer_t encrypted;

   bin = mongocrypt_binary_new ();
   crypt = _mongocrypt_tester_mongocrypt (TESTER_MONGOCRYPT_DEFAULT);
   ctx = mongocrypt_ctx_new (crypt);

   /* Encrypt an empty binary value. */
   mongocrypt_ctx_setopt_key_alt_name (
      ctx, TEST_BSON ("{'keyAltName': 'keyDocumentName'}"));
   mongocrypt_ctx_setopt_algorithm (
      ctx, "AEAD_AES_256_CBC_HMAC_SHA_512-Deterministic", -1);
   mongocrypt_ctx_explicit_encrypt_init (
      ctx,
      TEST_BSON ("{'v': { '$binary': { 'base64': '', 'subType': '00' } } }"));
   _mongocrypt_tester_run_ctx_to (tester, ctx, MONGOCRYPT_CTX_READY);
   mongocrypt_ctx_finalize (ctx, bin);
   /* Copy the encrypted ciphertext since it is tied to the lifetime of ctx. */
   _mongocrypt_buffer_copy_from_binary (&encrypted, bin);
   mongocrypt_ctx_destroy (ctx);

   /* Decrypt it back. */
   ctx = mongocrypt_ctx_new (crypt);
   mongocrypt_ctx_explicit_decrypt_init (
      ctx, _mongocrypt_buffer_as_binary (&encrypted));
   _mongocrypt_tester_run_ctx_to (tester, ctx, MONGOCRYPT_CTX_READY);
   mongocrypt_ctx_finalize (ctx, bin);

   mongocrypt_binary_destroy (bin);
   mongocrypt_ctx_destroy (ctx);
   _mongocrypt_buffer_cleanup (&encrypted);
   mongocrypt_destroy (crypt);
}

static void
_test_decrypt_per_ctx_credentials (_mongocrypt_tester_t *tester)
{
   mongocrypt_t *crypt;
   mongocrypt_ctx_t *ctx;
   mongocrypt_binary_t *bin;
   _mongocrypt_buffer_t encrypted;

   bin = mongocrypt_binary_new ();
   crypt = mongocrypt_new ();
   mongocrypt_setopt_use_need_kms_credentials_state (crypt);
   mongocrypt_setopt_kms_providers (crypt, TEST_BSON ("{'aws': {}}"));
   ASSERT_OK (mongocrypt_init (crypt), crypt);
   ctx = mongocrypt_ctx_new (crypt);

   /* Encrypt an empty binary value. */
   mongocrypt_ctx_setopt_key_alt_name (
      ctx, TEST_BSON ("{'keyAltName': 'keyDocumentName'}"));
   mongocrypt_ctx_setopt_algorithm (
      ctx, "AEAD_AES_256_CBC_HMAC_SHA_512-Deterministic", -1);
   mongocrypt_ctx_explicit_encrypt_init (
      ctx,
      TEST_BSON ("{'v': { '$binary': { 'base64': '', 'subType': '00' } } }"));
   _mongocrypt_tester_run_ctx_to (
      tester, ctx, MONGOCRYPT_CTX_NEED_KMS_CREDENTIALS);
   ASSERT_OK (mongocrypt_ctx_provide_kms_providers (
                 ctx,
                 TEST_BSON ("{'aws':{'accessKeyId': 'example',"
                            "'secretAccessKey': 'example'}}")),
              ctx);
   _mongocrypt_tester_run_ctx_to (tester, ctx, MONGOCRYPT_CTX_READY);
   mongocrypt_ctx_finalize (ctx, bin);
   /* Copy the encrypted ciphertext since it is tied to the lifetime of ctx. */
   _mongocrypt_buffer_copy_from_binary (&encrypted, bin);
   mongocrypt_ctx_destroy (ctx);

   /* Decrypt it back. */
   ctx = mongocrypt_ctx_new (crypt);
   mongocrypt_ctx_explicit_decrypt_init (
      ctx, _mongocrypt_buffer_as_binary (&encrypted));
   _mongocrypt_tester_run_ctx_to (tester, ctx, MONGOCRYPT_CTX_READY);
   mongocrypt_ctx_finalize (ctx, bin);

   mongocrypt_binary_destroy (bin);
   mongocrypt_ctx_destroy (ctx);
   _mongocrypt_buffer_cleanup (&encrypted);
   mongocrypt_destroy (crypt);
}

static void
_test_decrypt_per_ctx_credentials_local (_mongocrypt_tester_t *tester)
{
   mongocrypt_t *crypt;
   mongocrypt_ctx_t *ctx;
   mongocrypt_binary_t *bin;
   _mongocrypt_buffer_t encrypted;
   /* local_kek is the KEK used to encrypt the keyMaterial in
    * ./test/data/key-document-local.json */
   const char *local_kek =
      "AAAAAAAAAAAAAAAAAAAAAAAAAAAAAAAAAAAAAAAAAAAAAAAAAAAAAAAAAAAAAAAAAAAAAAAA"
      "AAAAAAAAAAAAAAAAAAAAAAAAAAAAAAAAAAAAAAAAAAAAAAAAAAAAAAAA";
   /* local_uuid is the hex of the UUID of the key in
    * ./test/data/key-document-local.json */
   const char *local_uuid = "61616161616161616161616161616161";
   _mongocrypt_buffer_t local_uuid_buf;

   bin = mongocrypt_binary_new ();
   crypt = mongocrypt_new ();
   mongocrypt_setopt_use_need_kms_credentials_state (crypt);
   mongocrypt_setopt_kms_providers (crypt, TEST_BSON ("{'local': {}}"));
   ASSERT_OK (mongocrypt_init (crypt), crypt);
   ctx = mongocrypt_ctx_new (crypt);

   /* Encrypt an empty binary value. */
   _mongocrypt_buffer_copy_from_hex (&local_uuid_buf, local_uuid);
   mongocrypt_ctx_setopt_key_id (
      ctx, _mongocrypt_buffer_as_binary (&local_uuid_buf));
   mongocrypt_ctx_setopt_algorithm (
      ctx, "AEAD_AES_256_CBC_HMAC_SHA_512-Deterministic", -1);
   mongocrypt_ctx_explicit_encrypt_init (
      ctx,
      TEST_BSON ("{'v': { '$binary': { 'base64': '', 'subType': '00' } } }"));
   _mongocrypt_tester_run_ctx_to (
      tester, ctx, MONGOCRYPT_CTX_NEED_KMS_CREDENTIALS);
   ASSERT_OK (mongocrypt_ctx_provide_kms_providers (
                 ctx,
                 TEST_BSON ("{'local':{'key': { '$binary': {'base64': '%s', "
                            "'subType': '00'}}}}",
                            local_kek)),
              ctx);
   _mongocrypt_tester_run_ctx_to (tester, ctx, MONGOCRYPT_CTX_NEED_MONGO_KEYS);
   ASSERT_OK (mongocrypt_ctx_mongo_feed (
                 ctx, TEST_FILE ("./test/data/key-document-local.json")),
              ctx);
   ASSERT_OK (mongocrypt_ctx_mongo_done (ctx), ctx);
   _mongocrypt_tester_run_ctx_to (tester, ctx, MONGOCRYPT_CTX_READY);
   mongocrypt_ctx_finalize (ctx, bin);
   /* Copy the encrypted ciphertext since it is tied to the lifetime of ctx. */
   _mongocrypt_buffer_copy_from_binary (&encrypted, bin);
   mongocrypt_ctx_destroy (ctx);

   /* Decrypt it back. */
   ctx = mongocrypt_ctx_new (crypt);
   mongocrypt_ctx_explicit_decrypt_init (
      ctx, _mongocrypt_buffer_as_binary (&encrypted));
   _mongocrypt_tester_run_ctx_to (tester, ctx, MONGOCRYPT_CTX_READY);
   mongocrypt_ctx_finalize (ctx, bin);

   _mongocrypt_buffer_cleanup (&local_uuid_buf);
   mongocrypt_binary_destroy (bin);
   mongocrypt_ctx_destroy (ctx);
   _mongocrypt_buffer_cleanup (&encrypted);
   mongocrypt_destroy (crypt);
}

static void
_test_decrypt_fle2 (_mongocrypt_tester_t *tester)
{
   _mongocrypt_buffer_t S_KeyId;
   _mongocrypt_buffer_t K_KeyId;

#ifdef MONGOCRYPT_ENABLE_CRYPTO_COMMON_CRYPTO
   printf ("Test requires OpenSSL. Detected Common Crypto. Skipping. TODO: "
           "remove once MONGOCRYPT-385 and MONGOCRYPT-386 are complete");
   return;
#endif
#ifdef MONGOCRYPT_ENABLE_CRYPTO_CNG
   printf ("Test requires OpenSSL. Detected CNG. Skipping. TODO: remove once "
           "MONGOCRYPT-385 and MONGOCRYPT-386 are complete");
   return;
#endif

#define TEST_IEEV_BASE64                                                       \
   "BxI0VngSNJh2EjQSNFZ4kBICQ7uhTd9C2oI8M1afRon0ZaYG0s6oTmt0aBZ9kO4S4mm5vId01" \
   "BsW7tBHytA8pDJ2IiWBCmah3OGH2M4ET7PSqekQD4gkUCo4JeEttx4yj05Ou4D6yZUmYfVKmE" \
   "ljge16NCxKm7Ir9gvmQsp8x1wqGBzpndA6gkqFxsxfvQ/"                             \
   "cIqOwMW9dGTTWsfKge+jYkCUIFMfms+XyC/8evQhjjA+qR6eEmV+N/"                    \
   "kwpR7Q7TJe0lwU5kw2kSe3/KiPKRZZTbn8znadvycfJ0cCWGad9SQ=="

   _mongocrypt_buffer_copy_from_hex (&S_KeyId,
                                     "12345678123498761234123456789012");
   _mongocrypt_buffer_copy_from_hex (&K_KeyId,
                                     "ABCDEFAB123498761234123456789012");

   /* Test success with an FLE2IndexedEqualityEncryptedValue payload. */
   {
      mongocrypt_t *crypt =
         _mongocrypt_tester_mongocrypt (TESTER_MONGOCRYPT_DEFAULT);
      mongocrypt_ctx_t *ctx;
      mongocrypt_binary_t *out;
      bson_t out_bson;

      ctx = mongocrypt_ctx_new (crypt);
      ASSERT_OK (
         mongocrypt_ctx_decrypt_init (
            ctx,
            TEST_BSON ("{'plainText':'sample','encrypted':{'$binary':{'base64':"
                       "'" TEST_IEEV_BASE64 "','subType':'6'}}}")),
         ctx);
      /* The first transition to MONGOCRYPT_CTX_NEED_MONGO_KEYS requests S_Key.
       */
      ASSERT_STATE_EQUAL (mongocrypt_ctx_state (ctx),
                          MONGOCRYPT_CTX_NEED_MONGO_KEYS);
      ASSERT_OK (mongocrypt_ctx_mongo_feed (
                    ctx,
                    TEST_FILE ("./test/data/keys/"
                               "12345678123498761234123456789012-local-"
                               "document.json")),
                 ctx);
      ASSERT_OK (mongocrypt_ctx_mongo_done (ctx), ctx);
      /* The second transition to MONGOCRYPT_CTX_NEED_MONGO_KEYS requests K_Key.
       */
      ASSERT_STATE_EQUAL (mongocrypt_ctx_state (ctx),
                          MONGOCRYPT_CTX_NEED_MONGO_KEYS);
      ASSERT_OK (mongocrypt_ctx_mongo_feed (
                    ctx,
                    TEST_FILE ("./test/data/keys/"
                               "ABCDEFAB123498761234123456789012-local-"
                               "document.json")),
                 ctx);
      ASSERT_OK (mongocrypt_ctx_mongo_done (ctx), ctx);
      ASSERT_STATE_EQUAL (mongocrypt_ctx_state (ctx), MONGOCRYPT_CTX_READY);
      out = mongocrypt_binary_new ();
      ASSERT_OK (mongocrypt_ctx_finalize (ctx, out), ctx);
      ASSERT (_mongocrypt_binary_to_bson (out, &out_bson));
      _assert_match_bson (
         &out_bson,
         TMP_BSON ("{'plainText': 'sample', 'encrypted': 'value123'}"));
      mongocrypt_binary_destroy (out);
      mongocrypt_ctx_destroy (ctx);
      mongocrypt_destroy (crypt);
   }

   /* Test success with a non-local KMS provider. */
   {
      mongocrypt_t *crypt =
         _mongocrypt_tester_mongocrypt (TESTER_MONGOCRYPT_DEFAULT);
      mongocrypt_ctx_t *ctx;
      mongocrypt_binary_t *out;
      bson_t out_bson;

      ctx = mongocrypt_ctx_new (crypt);
      ASSERT_OK (
         mongocrypt_ctx_decrypt_init (
            ctx,
            TEST_BSON ("{'plainText':'sample','encrypted':{'$binary':{'base64':"
                       "'" TEST_IEEV_BASE64 "','subType':'6'}}}")),
         ctx);
      /* The first transition to MONGOCRYPT_CTX_NEED_MONGO_KEYS requests S_Key.
       */
      ASSERT_STATE_EQUAL (mongocrypt_ctx_state (ctx),
                          MONGOCRYPT_CTX_NEED_MONGO_KEYS);
      ASSERT_OK (mongocrypt_ctx_mongo_feed (
                    ctx,
                    TEST_FILE ("./test/data/keys/"
                               "12345678123498761234123456789012-aws-"
                               "document.json")),
                 ctx);
      ASSERT_OK (mongocrypt_ctx_mongo_done (ctx), ctx);
      ASSERT_STATE_EQUAL (mongocrypt_ctx_state (ctx), MONGOCRYPT_CTX_NEED_KMS);
      {
         mongocrypt_kms_ctx_t *kms_ctx = mongocrypt_ctx_next_kms_ctx (ctx);
         ASSERT (kms_ctx);
         ASSERT_OK (mongocrypt_kms_ctx_feed (
                       kms_ctx,
                       TEST_FILE ("./test/data/keys/"
                                  "12345678123498761234123456789012-"
                                  "aws-decrypt-reply.txt")),
                    kms_ctx);
         ASSERT (!mongocrypt_ctx_next_kms_ctx (ctx));
         ASSERT_OK (mongocrypt_ctx_kms_done (ctx), ctx);
      }
      /* The second transition to MONGOCRYPT_CTX_NEED_MONGO_KEYS requests K_Key.
       */
      ASSERT_STATE_EQUAL (mongocrypt_ctx_state (ctx),
                          MONGOCRYPT_CTX_NEED_MONGO_KEYS);
      ASSERT_OK (mongocrypt_ctx_mongo_feed (
                    ctx,
                    TEST_FILE ("./test/data/keys/"
                               "ABCDEFAB123498761234123456789012-aws-"
                               "document.json")),
                 ctx);
      ASSERT_OK (mongocrypt_ctx_mongo_done (ctx), ctx);
      ASSERT_STATE_EQUAL (mongocrypt_ctx_state (ctx), MONGOCRYPT_CTX_NEED_KMS);
      {
         mongocrypt_kms_ctx_t *kms_ctx = mongocrypt_ctx_next_kms_ctx (ctx);
         ASSERT (kms_ctx);
         ASSERT_OK (mongocrypt_kms_ctx_feed (
                       kms_ctx,
                       TEST_FILE ("./test/data/keys/"
                                  "ABCDEFAB123498761234123456789012-"
                                  "aws-decrypt-reply.txt")),
                    kms_ctx);
         ASSERT (!mongocrypt_ctx_next_kms_ctx (ctx));
         ASSERT_OK (mongocrypt_ctx_kms_done (ctx), ctx);
      }
      ASSERT_STATE_EQUAL (mongocrypt_ctx_state (ctx), MONGOCRYPT_CTX_READY);
      out = mongocrypt_binary_new ();
      ASSERT_OK (mongocrypt_ctx_finalize (ctx, out), ctx);
      ASSERT (_mongocrypt_binary_to_bson (out, &out_bson));
      _assert_match_bson (
         &out_bson,
         TMP_BSON ("{'plainText': 'sample', 'encrypted': 'value123'}"));
      mongocrypt_binary_destroy (out);
      mongocrypt_ctx_destroy (ctx);
      mongocrypt_destroy (crypt);
   }

   /* Test success with two FLE2IndexedEqualityEncryptedValue payloads. */
   {
      mongocrypt_t *crypt =
         _mongocrypt_tester_mongocrypt (TESTER_MONGOCRYPT_DEFAULT);
      mongocrypt_ctx_t *ctx;
      mongocrypt_binary_t *out;
      bson_t out_bson;

      ctx = mongocrypt_ctx_new (crypt);
      ASSERT_OK (
         mongocrypt_ctx_decrypt_init (
            ctx,
            TEST_BSON ("{'plainText':'sample','encrypted1':{'$binary':{'base64'"
                       ":'" TEST_IEEV_BASE64 "','subType':'6'}}, "
                       "'encrypted2':{'$binary':{'base64':'" TEST_IEEV_BASE64
                       "','subType':'6'}}}")),
         ctx);
      /* The first transition to MONGOCRYPT_CTX_NEED_MONGO_KEYS requests S_Key.
       */
      ASSERT_STATE_EQUAL (mongocrypt_ctx_state (ctx),
                          MONGOCRYPT_CTX_NEED_MONGO_KEYS);
      ASSERT_OK (mongocrypt_ctx_mongo_feed (
                    ctx,
                    TEST_FILE ("./test/data/keys/"
                               "12345678123498761234123456789012-local-"
                               "document.json")),
                 ctx);
      ASSERT_OK (mongocrypt_ctx_mongo_done (ctx), ctx);
      /* The second transition to MONGOCRYPT_CTX_NEED_MONGO_KEYS requests K_Key.
       */
      ASSERT_STATE_EQUAL (mongocrypt_ctx_state (ctx),
                          MONGOCRYPT_CTX_NEED_MONGO_KEYS);
      ASSERT_OK (mongocrypt_ctx_mongo_feed (
                    ctx,
                    TEST_FILE ("./test/data/keys/"
                               "ABCDEFAB123498761234123456789012-local-"
                               "document.json")),
                 ctx);
      ASSERT_OK (mongocrypt_ctx_mongo_done (ctx), ctx);
      ASSERT_STATE_EQUAL (mongocrypt_ctx_state (ctx), MONGOCRYPT_CTX_READY);
      out = mongocrypt_binary_new ();
      ASSERT_OK (mongocrypt_ctx_finalize (ctx, out), ctx);
      ASSERT (_mongocrypt_binary_to_bson (out, &out_bson));
      _assert_match_bson (&out_bson,
                          TMP_BSON ("{'plainText': 'sample', 'encrypted1': "
                                    "'value123', 'encrypted2': 'value123'}"));
      mongocrypt_binary_destroy (out);
      mongocrypt_ctx_destroy (ctx);
      mongocrypt_destroy (crypt);
   }

   /* Test success when S_Key is cached, K_Key is not cached. */
   {
      mongocrypt_t *crypt =
         _mongocrypt_tester_mongocrypt (TESTER_MONGOCRYPT_DEFAULT);
      mongocrypt_ctx_t *ctx;
      mongocrypt_binary_t *out;
      bson_t out_bson;

      ctx = mongocrypt_ctx_new (crypt);
      ASSERT_OK (
         mongocrypt_ctx_decrypt_init (
            ctx,
            TEST_BSON ("{'plainText':'sample','encrypted':{'$binary':{'base64':"
                       "' " TEST_IEEV_BASE64 "','subType':'6'}}}")),
         ctx);
      /* The first transition to MONGOCRYPT_CTX_NEED_MONGO_KEYS requests S_Key.
       */
      ASSERT_STATE_EQUAL (mongocrypt_ctx_state (ctx),
                          MONGOCRYPT_CTX_NEED_MONGO_KEYS);
      ASSERT_OK (mongocrypt_ctx_mongo_feed (
                    ctx,
                    TEST_FILE ("./test/data/keys/"
                               "12345678123498761234123456789012-local-"
                               "document.json")),
                 ctx);
      ASSERT_OK (mongocrypt_ctx_mongo_done (ctx), ctx);
      mongocrypt_ctx_destroy (ctx);

      /* Create a new context. S_Key is cached in crypt. */
      ctx = mongocrypt_ctx_new (crypt);
      ASSERT_OK (
         mongocrypt_ctx_decrypt_init (
            ctx,
            TEST_BSON ("{'plainText':'sample','encrypted':{'$binary':{'base64':"
                       "'" TEST_IEEV_BASE64 "','subType':'6'}}}")),
         ctx);
      /* The first transition to MONGOCRYPT_CTX_NEED_MONGO_KEYS requests K_Key.
       */
      ASSERT_STATE_EQUAL (mongocrypt_ctx_state (ctx),
                          MONGOCRYPT_CTX_NEED_MONGO_KEYS);
      ASSERT_OK (mongocrypt_ctx_mongo_feed (
                    ctx,
                    TEST_FILE ("./test/data/keys/"
                               "ABCDEFAB123498761234123456789012-local-"
                               "document.json")),
                 ctx);
      ASSERT_OK (mongocrypt_ctx_mongo_done (ctx), ctx);
      ASSERT_STATE_EQUAL (mongocrypt_ctx_state (ctx), MONGOCRYPT_CTX_READY);
      out = mongocrypt_binary_new ();
      ASSERT_OK (mongocrypt_ctx_finalize (ctx, out), ctx);
      ASSERT (_mongocrypt_binary_to_bson (out, &out_bson));
      _assert_match_bson (
         &out_bson,
         TMP_BSON ("{'plainText': 'sample', 'encrypted': 'value123' }"));
      mongocrypt_binary_destroy (out);
      mongocrypt_ctx_destroy (ctx);
      mongocrypt_destroy (crypt);
   }

   /* Test success when S_Key is cached, K_Key is cached. */
   {
      mongocrypt_t *crypt =
         _mongocrypt_tester_mongocrypt (TESTER_MONGOCRYPT_DEFAULT);
      mongocrypt_ctx_t *ctx;
      mongocrypt_binary_t *out;
      bson_t out_bson;

      ctx = mongocrypt_ctx_new (crypt);
      ASSERT_OK (
         mongocrypt_ctx_decrypt_init (
            ctx,
            TEST_BSON ("{'plainText':'sample','encrypted':{'$binary':{'base64':"
                       "'" TEST_IEEV_BASE64 "','subType':'6'}}}")),
         ctx);
      /* The first transition to MONGOCRYPT_CTX_NEED_MONGO_KEYS requests S_Key.
       */
      ASSERT_STATE_EQUAL (mongocrypt_ctx_state (ctx),
                          MONGOCRYPT_CTX_NEED_MONGO_KEYS);
      ASSERT_OK (mongocrypt_ctx_mongo_feed (
                    ctx,
                    TEST_FILE ("./test/data/keys/"
                               "12345678123498761234123456789012-local-"
                               "document.json")),
                 ctx);
      ASSERT_OK (mongocrypt_ctx_mongo_done (ctx), ctx);
      /* The second transition to MONGOCRYPT_CTX_NEED_MONGO_KEYS requests K_Key.
       */
      ASSERT_STATE_EQUAL (mongocrypt_ctx_state (ctx),
                          MONGOCRYPT_CTX_NEED_MONGO_KEYS);
      ASSERT_OK (mongocrypt_ctx_mongo_feed (
                    ctx,
                    TEST_FILE ("./test/data/keys/"
                               "ABCDEFAB123498761234123456789012-local-"
                               "document.json")),
                 ctx);
      ASSERT_OK (mongocrypt_ctx_mongo_done (ctx), ctx);
      ASSERT_STATE_EQUAL (mongocrypt_ctx_state (ctx), MONGOCRYPT_CTX_READY);
      mongocrypt_ctx_destroy (ctx);

      /* Create a new ctx. S_Key and K_Key are cached in crypt. */
      ctx = mongocrypt_ctx_new (crypt);
      ASSERT_OK (
         mongocrypt_ctx_decrypt_init (
            ctx,
            TEST_BSON ("{'plainText':'sample','encrypted':{'$binary':{'base64':"
                       "'" TEST_IEEV_BASE64 "','subType':'6'}}}")),
         ctx);
      out = mongocrypt_binary_new ();
      ASSERT_STATE_EQUAL (mongocrypt_ctx_state (ctx), MONGOCRYPT_CTX_READY);
      ASSERT_OK (mongocrypt_ctx_finalize (ctx, out), ctx);
      ASSERT (_mongocrypt_binary_to_bson (out, &out_bson));
      _assert_match_bson (
         &out_bson,
         TMP_BSON ("{'plainText': 'sample', 'encrypted': 'value123'}"));
      mongocrypt_binary_destroy (out);
      mongocrypt_ctx_destroy (ctx);
      mongocrypt_destroy (crypt);
   }

   /* Test error when S_Key is not provided. */
   {
      mongocrypt_t *crypt =
         _mongocrypt_tester_mongocrypt (TESTER_MONGOCRYPT_DEFAULT);
      mongocrypt_ctx_t *ctx;

      ctx = mongocrypt_ctx_new (crypt);
      ASSERT_OK (
         mongocrypt_ctx_decrypt_init (
            ctx,
            TEST_BSON ("{'plainText':'sample','encrypted':{'$binary':{'base64':"
                       "'" TEST_IEEV_BASE64 "','subType':'6'}}}")),
         ctx);
      /* The first transition to MONGOCRYPT_CTX_NEED_MONGO_KEYS requests S_Key.
       */
      ASSERT_STATE_EQUAL (mongocrypt_ctx_state (ctx),
                          MONGOCRYPT_CTX_NEED_MONGO_KEYS);
      ASSERT_FAILS (mongocrypt_ctx_mongo_done (ctx),
                    ctx,
                    "not all keys requested were satisfied");
      mongocrypt_ctx_destroy (ctx);
      mongocrypt_destroy (crypt);
   }

   /* Test error when K_Key is not provided. */
   {
      mongocrypt_t *crypt =
         _mongocrypt_tester_mongocrypt (TESTER_MONGOCRYPT_DEFAULT);
      mongocrypt_ctx_t *ctx;

      ctx = mongocrypt_ctx_new (crypt);
      ASSERT_OK (
         mongocrypt_ctx_decrypt_init (
            ctx,
            TEST_BSON ("{'plainText':'sample','encrypted':{'$binary':{'base64':"
                       "'" TEST_IEEV_BASE64 "','subType':'6'}}}")),
         ctx);
      /* The first transition to MONGOCRYPT_CTX_NEED_MONGO_KEYS requests S_Key.
       */
      ASSERT_STATE_EQUAL (mongocrypt_ctx_state (ctx),
                          MONGOCRYPT_CTX_NEED_MONGO_KEYS);
      ASSERT_OK (mongocrypt_ctx_mongo_feed (
                    ctx,
                    TEST_FILE ("./test/data/keys/"
                               "12345678123498761234123456789012-local-"
                               "document.json")),
                 ctx);
      ASSERT_OK (mongocrypt_ctx_mongo_done (ctx), ctx);
      /* The second transition to MONGOCRYPT_CTX_NEED_MONGO_KEYS requests K_Key.
       */
      ASSERT_STATE_EQUAL (mongocrypt_ctx_state (ctx),
                          MONGOCRYPT_CTX_NEED_MONGO_KEYS);
      ASSERT_FAILS (mongocrypt_ctx_mongo_done (ctx),
                    ctx,
                    "not all keys requested were satisfied");
      mongocrypt_ctx_destroy (ctx);
      mongocrypt_destroy (crypt);
   }

   _mongocrypt_buffer_cleanup (&K_KeyId);
   _mongocrypt_buffer_cleanup (&S_KeyId);

#undef TEST_IEEV_BASE64
}

<<<<<<< HEAD
static void
_test_decrypt_fle2_uev (_mongocrypt_tester_t *tester)
{
   _mongocrypt_buffer_t key_uuid;
=======
static void _test_explicit_decrypt_fle2_ieev (_mongocrypt_tester_t *tester) {
   _mongocrypt_buffer_t S_KeyId;
   _mongocrypt_buffer_t K_KeyId;
>>>>>>> 410c2237

#ifdef MONGOCRYPT_ENABLE_CRYPTO_COMMON_CRYPTO
   printf ("Test requires OpenSSL. Detected Common Crypto. Skipping. TODO: "
           "remove once MONGOCRYPT-385 and MONGOCRYPT-386 are complete");
   return;
#endif
#ifdef MONGOCRYPT_ENABLE_CRYPTO_CNG
   printf ("Test requires OpenSSL. Detected CNG. Skipping. TODO: remove once "
           "MONGOCRYPT-385 and MONGOCRYPT-386 are complete");
   return;
#endif

<<<<<<< HEAD
#define TEST_UEV_BASE64                                                        \
   "BqvN76sSNJh2EjQSNFZ4kBICTQaVZPWgXp41I7mPV1rLFTtw1tXzjcdSEyxpKKqujlko5Teiz" \
   "kB9hHQ009dVY1+fgIiDcefh+eQrm3CkhQ=="

   _mongocrypt_buffer_copy_from_hex (&key_uuid,
                                     "ABCDEFAB123498761234123456789012");

   /* Test success with an FLE2UnindexedEncryptedValue payload. */
=======
#define TEST_IEEV_BASE64                                                       \
   "BxI0VngSNJh2EjQSNFZ4kBICQ7uhTd9C2oI8M1afRon0ZaYG0s6oTmt0aBZ9kO4S4mm5vId01" \
   "BsW7tBHytA8pDJ2IiWBCmah3OGH2M4ET7PSqekQD4gkUCo4JeEttx4yj05Ou4D6yZUmYfVKmE" \
   "ljge16NCxKm7Ir9gvmQsp8x1wqGBzpndA6gkqFxsxfvQ/"                             \
   "cIqOwMW9dGTTWsfKge+jYkCUIFMfms+XyC/8evQhjjA+qR6eEmV+N/"                    \
   "kwpR7Q7TJe0lwU5kw2kSe3/KiPKRZZTbn8znadvycfJ0cCWGad9SQ=="

   _mongocrypt_buffer_copy_from_hex (&S_KeyId,
                                     "12345678123498761234123456789012");
   _mongocrypt_buffer_copy_from_hex (&K_KeyId,
                                     "ABCDEFAB123498761234123456789012");

   /* Test success with an FLE2IndexedEqualityEncryptedValue payload. */
>>>>>>> 410c2237
   {
      mongocrypt_t *crypt =
         _mongocrypt_tester_mongocrypt (TESTER_MONGOCRYPT_DEFAULT);
      mongocrypt_ctx_t *ctx;
      mongocrypt_binary_t *out;
      bson_t out_bson;

      ctx = mongocrypt_ctx_new (crypt);
      ASSERT_OK (
<<<<<<< HEAD
         mongocrypt_ctx_decrypt_init (
            ctx,
            TEST_BSON ("{'plainText':'sample','encrypted':{'$binary':{'base64':"
                       "'" TEST_UEV_BASE64 "','subType':'6'}}}")),
         ctx);
      /* The first transition to MONGOCRYPT_CTX_NEED_MONGO_KEYS requests
       * key_uuid.
=======
         mongocrypt_ctx_explicit_decrypt_init (
            ctx,
            TEST_BSON ("{'v':{'$binary':{'base64': '" TEST_IEEV_BASE64 "','subType':'6'}}}")),
         ctx);
      /* The first transition to MONGOCRYPT_CTX_NEED_MONGO_KEYS requests S_Key.
       */
      ASSERT_STATE_EQUAL (mongocrypt_ctx_state (ctx),
                          MONGOCRYPT_CTX_NEED_MONGO_KEYS);
      ASSERT_OK (mongocrypt_ctx_mongo_feed (
                    ctx,
                    TEST_FILE ("./test/data/keys/"
                               "12345678123498761234123456789012-local-"
                               "document.json")),
                 ctx);
      ASSERT_OK (mongocrypt_ctx_mongo_done (ctx), ctx);
      /* The second transition to MONGOCRYPT_CTX_NEED_MONGO_KEYS requests K_Key.
>>>>>>> 410c2237
       */
      ASSERT_STATE_EQUAL (mongocrypt_ctx_state (ctx),
                          MONGOCRYPT_CTX_NEED_MONGO_KEYS);
      ASSERT_OK (mongocrypt_ctx_mongo_feed (
                    ctx,
                    TEST_FILE ("./test/data/keys/"
                               "ABCDEFAB123498761234123456789012-local-"
                               "document.json")),
                 ctx);
      ASSERT_OK (mongocrypt_ctx_mongo_done (ctx), ctx);
      ASSERT_STATE_EQUAL (mongocrypt_ctx_state (ctx), MONGOCRYPT_CTX_READY);
      out = mongocrypt_binary_new ();
      ASSERT_OK (mongocrypt_ctx_finalize (ctx, out), ctx);
      ASSERT (_mongocrypt_binary_to_bson (out, &out_bson));
      _assert_match_bson (
         &out_bson,
<<<<<<< HEAD
         TMP_BSON ("{'plainText': 'sample', 'encrypted': 'value123'}"));
=======
         TMP_BSON ("{'v': 'value123'}"));
>>>>>>> 410c2237
      mongocrypt_binary_destroy (out);
      mongocrypt_ctx_destroy (ctx);
      mongocrypt_destroy (crypt);
   }
<<<<<<< HEAD

   _mongocrypt_buffer_cleanup (&key_uuid);
=======
   _mongocrypt_buffer_cleanup (&K_KeyId);
   _mongocrypt_buffer_cleanup (&S_KeyId);
>>>>>>> 410c2237

#undef TEST_IEEV_BASE64
}

void
_mongocrypt_tester_install_ctx_decrypt (_mongocrypt_tester_t *tester)
{
   INSTALL_TEST (_test_explicit_decrypt_init);
   INSTALL_TEST (_test_decrypt_init);
   INSTALL_TEST (_test_decrypt_need_keys);
   INSTALL_TEST (_test_decrypt_ready);
   INSTALL_TEST (_test_decrypt_empty_aws);
   INSTALL_TEST (_test_decrypt_empty_binary);
   INSTALL_TEST (_test_decrypt_per_ctx_credentials);
   INSTALL_TEST (_test_decrypt_per_ctx_credentials_local);
   INSTALL_TEST (_test_decrypt_fle2);
<<<<<<< HEAD
   INSTALL_TEST (_test_decrypt_fle2_uev);
=======
   INSTALL_TEST (_test_explicit_decrypt_fle2_ieev);
>>>>>>> 410c2237
}<|MERGE_RESOLUTION|>--- conflicted
+++ resolved
@@ -705,16 +705,9 @@
 #undef TEST_IEEV_BASE64
 }
 
-<<<<<<< HEAD
-static void
-_test_decrypt_fle2_uev (_mongocrypt_tester_t *tester)
-{
-   _mongocrypt_buffer_t key_uuid;
-=======
 static void _test_explicit_decrypt_fle2_ieev (_mongocrypt_tester_t *tester) {
    _mongocrypt_buffer_t S_KeyId;
    _mongocrypt_buffer_t K_KeyId;
->>>>>>> 410c2237
 
 #ifdef MONGOCRYPT_ENABLE_CRYPTO_COMMON_CRYPTO
    printf ("Test requires OpenSSL. Detected Common Crypto. Skipping. TODO: "
@@ -727,16 +720,6 @@
    return;
 #endif
 
-<<<<<<< HEAD
-#define TEST_UEV_BASE64                                                        \
-   "BqvN76sSNJh2EjQSNFZ4kBICTQaVZPWgXp41I7mPV1rLFTtw1tXzjcdSEyxpKKqujlko5Teiz" \
-   "kB9hHQ009dVY1+fgIiDcefh+eQrm3CkhQ=="
-
-   _mongocrypt_buffer_copy_from_hex (&key_uuid,
-                                     "ABCDEFAB123498761234123456789012");
-
-   /* Test success with an FLE2UnindexedEncryptedValue payload. */
-=======
 #define TEST_IEEV_BASE64                                                       \
    "BxI0VngSNJh2EjQSNFZ4kBICQ7uhTd9C2oI8M1afRon0ZaYG0s6oTmt0aBZ9kO4S4mm5vId01" \
    "BsW7tBHytA8pDJ2IiWBCmah3OGH2M4ET7PSqekQD4gkUCo4JeEttx4yj05Ou4D6yZUmYfVKmE" \
@@ -750,7 +733,6 @@
                                      "ABCDEFAB123498761234123456789012");
 
    /* Test success with an FLE2IndexedEqualityEncryptedValue payload. */
->>>>>>> 410c2237
    {
       mongocrypt_t *crypt =
          _mongocrypt_tester_mongocrypt (TESTER_MONGOCRYPT_DEFAULT);
@@ -760,15 +742,6 @@
 
       ctx = mongocrypt_ctx_new (crypt);
       ASSERT_OK (
-<<<<<<< HEAD
-         mongocrypt_ctx_decrypt_init (
-            ctx,
-            TEST_BSON ("{'plainText':'sample','encrypted':{'$binary':{'base64':"
-                       "'" TEST_UEV_BASE64 "','subType':'6'}}}")),
-         ctx);
-      /* The first transition to MONGOCRYPT_CTX_NEED_MONGO_KEYS requests
-       * key_uuid.
-=======
          mongocrypt_ctx_explicit_decrypt_init (
             ctx,
             TEST_BSON ("{'v':{'$binary':{'base64': '" TEST_IEEV_BASE64 "','subType':'6'}}}")),
@@ -785,7 +758,6 @@
                  ctx);
       ASSERT_OK (mongocrypt_ctx_mongo_done (ctx), ctx);
       /* The second transition to MONGOCRYPT_CTX_NEED_MONGO_KEYS requests K_Key.
->>>>>>> 410c2237
        */
       ASSERT_STATE_EQUAL (mongocrypt_ctx_state (ctx),
                           MONGOCRYPT_CTX_NEED_MONGO_KEYS);
@@ -802,22 +774,13 @@
       ASSERT (_mongocrypt_binary_to_bson (out, &out_bson));
       _assert_match_bson (
          &out_bson,
-<<<<<<< HEAD
-         TMP_BSON ("{'plainText': 'sample', 'encrypted': 'value123'}"));
-=======
          TMP_BSON ("{'v': 'value123'}"));
->>>>>>> 410c2237
       mongocrypt_binary_destroy (out);
       mongocrypt_ctx_destroy (ctx);
       mongocrypt_destroy (crypt);
    }
-<<<<<<< HEAD
-
-   _mongocrypt_buffer_cleanup (&key_uuid);
-=======
    _mongocrypt_buffer_cleanup (&K_KeyId);
    _mongocrypt_buffer_cleanup (&S_KeyId);
->>>>>>> 410c2237
 
 #undef TEST_IEEV_BASE64
 }
@@ -834,9 +797,5 @@
    INSTALL_TEST (_test_decrypt_per_ctx_credentials);
    INSTALL_TEST (_test_decrypt_per_ctx_credentials_local);
    INSTALL_TEST (_test_decrypt_fle2);
-<<<<<<< HEAD
-   INSTALL_TEST (_test_decrypt_fle2_uev);
-=======
    INSTALL_TEST (_test_explicit_decrypt_fle2_ieev);
->>>>>>> 410c2237
 }