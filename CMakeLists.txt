--- conflicted
+++ resolved
@@ -78,12 +78,9 @@
    src/crypto/commoncrypto.c
    src/crypto/libcrypto.c
    src/crypto/none.c
-<<<<<<< HEAD
    src/mc-efc.c
-=======
    src/mc-fle2-insert-update-payload.c
    src/mc-fle2-encryption-placeholder.c
->>>>>>> 7c9f382e
    src/mc-fle2-payload-ieev.c
    src/mc-tokens.c
    src/mongocrypt-binary.c
