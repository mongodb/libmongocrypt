cmake_minimum_required (VERSION 3.5)

if (CMAKE_VERSION VERSION_EQUAL 3.12 OR CMAKE_VERSION VERSION_GREATER 3.12)
   project (mongocrypt C)
else ()
   # GenerateExportHeader only works with C with 3.12 - https://gitlab.kitware.com/cmake/cmake/commit/de348a9638bd51af4523f36c68884b901d4aff18
   project (mongocrypt C CXX)
endif ()

set (CMAKE_C_STANDARD 99)

option (ENABLE_SHARED_BSON "Dynamically link libbson (default is static)" OFF)
option (ENABLE_STATIC "Install static libraries" ON)
option (ENABLE_PIC
   "Enables building of position independent code for static library components."
   ON
)
option (ENABLE_BUILD_FOR_PPA "Maintainer-only option for preparing PPA build" OFF)
if (ENABLE_SHARED_BSON AND ENABLE_BUILD_FOR_PPA)
   message (FATAL_ERROR "PPA build requires static linking to libbson")
endif ()

set (CMAKE_MODULE_PATH ${CMAKE_MODULE_PATH} ${PROJECT_SOURCE_DIR}/cmake)

# Attempt to find libbson by new package name.
find_package (bson-1.0 1.11 QUIET)
if (bson-1.0_FOUND)
   message ("--   libbson found version \"${bson-1.0_VERSION}\"")
   set (BSON_TARGET mongo::bson_static)
   if (ENABLE_SHARED_BSON)
      set (BSON_TARGET mongo::bson_shared)
   endif ()
elseif (ENABLE_SHARED_BSON)
   # Try old package name for libbson.
   find_package (libbson-1.0 1.11 REQUIRED)
   message ("--   libbson found version \"${BSON_VERSION}\"")
   message ("--   libbson include path \"${BSON_INCLUDE_DIRS}\"")
   message ("--   libbson libraries \"${BSON_LIBRARIES}\"")
   set (BSON_TARGET ${BSON_LIBRARIES})
   set (BSON_INCLUDES ${BSON_INCLUDE_DIRS})
   set (BSON_DEFINITIONS ${BSON_DEFINITIONS})
else ()
   # Try old package name for libbson.
   find_package (libbson-static-1.0 1.11 REQUIRED)
   message ("--   libbson-static found version \"${BSON_STATIC_VERSION}\"")
   message ("--   libbson-static include path \"${BSON_STATIC_INCLUDE_DIRS}\"")
   message ("--   libbson-static libraries \"${BSON_STATIC_LIBRARIES}\"")
   set (BSON_TARGET ${BSON_STATIC_LIBRARIES})
   set (BSON_INCLUDES ${BSON_STATIC_INCLUDE_DIRS})
   set (BSON_DEFINITIONS ${BSON_STATIC_DEFINITIONS})
endif ()

find_package ( Threads REQUIRED )

add_subdirectory (bindings/cs)

include (GenerateExportHeader)
include (GNUInstallDirs)

enable_testing ()

set (MONGOCRYPT_PUBLIC_HEADERS
   src/mongocrypt-compat.h
)

set (MONGOCRYPT_SOURCES
   src/crypto/cng.c
   src/crypto/commoncrypto.c
   src/crypto/libcrypto.c
   src/crypto/none.c
   src/mongocrypt-binary.c
   src/mongocrypt-buffer.c
   src/mongocrypt-cache.c
   src/mongocrypt-cache-collinfo.c
   src/mongocrypt-cache-key.c
   src/mongocrypt-cache-oauth.c
   src/mongocrypt-ciphertext.c
   src/mongocrypt-crypto.c
   src/mongocrypt-ctx-datakey.c
   src/mongocrypt-ctx-decrypt.c
   src/mongocrypt-ctx-encrypt.c
   src/mongocrypt-ctx.c
   src/mongocrypt-endpoint.c
   src/mongocrypt-kek.c
   src/mongocrypt-key.c
   src/mongocrypt-key-broker.c
   src/mongocrypt-kms-ctx.c
   src/mongocrypt-log.c
   src/mongocrypt-marking.c
   src/mongocrypt-opts.c
   src/mongocrypt-status.c
   src/mongocrypt-traverse-util.c
   src/mongocrypt-util.c
   src/mongocrypt.c
   src/os_win/os_mutex.c
   src/os_posix/os_mutex.c
<<<<<<< HEAD
   src/os_win/os_dll.c
   src/os_posix/os_dll.c
=======
>>>>>>> 16028a0a
   )

if ( MSVC )
   # W4996 - POSIX name for this item is deprecated
   set (CMAKE_C_FLAGS  "${CMAKE_C_FLAGS} /W3 /wd4996 /D_CRT_SECURE_NO_WARNINGS")

   # TODO: add support for clang-cl which is detected as MSVC
else ()
   # GNU, Clang, AppleClang
   set (CMAKE_C_FLAGS  "${CMAKE_C_FLAGS} -Wall -Wno-missing-braces")
endif ()

# Choose a Crypto provider
set (MONGOCRYPT_CRYPTO OpenSSL)
if (APPLE)
   set (MONGOCRYPT_CRYPTO CommonCrypto)
elseif (WIN32)
   set (MONGOCRYPT_CRYPTO CNG)
endif ()

# Otherwise, override with crypto hooks.
if (DISABLE_NATIVE_CRYPTO)
   set (MONGOCRYPT_CRYPTO none)
endif ()

set (MONGOCRYPT_ENABLE_CRYPTO 0)
set (MONGOCRYPT_ENABLE_CRYPTO_LIBCRYPTO 0)
set (MONGOCRYPT_ENABLE_CRYPTO_COMMON_CRYPTO 0)
set (MONGOCRYPT_ENABLE_CRYPTO_CNG 0)

if (MONGOCRYPT_CRYPTO STREQUAL CommonCrypto)
   message ("Building with common crypto")
   set (MONGOCRYPT_ENABLE_CRYPTO 1)
   set (MONGOCRYPT_ENABLE_CRYPTO_COMMON_CRYPTO 1)
elseif (MONGOCRYPT_CRYPTO STREQUAL CNG)
   message ("Building with CNG")
   set (MONGOCRYPT_ENABLE_CRYPTO 1)
   set (MONGOCRYPT_ENABLE_CRYPTO_CNG 1)
elseif (MONGOCRYPT_CRYPTO STREQUAL OpenSSL)
   message ("Building with OpenSSL")
   include (FindOpenSSL)
   message ("Found OpenSSL version ${OPENSSL_VERSION}")
   set (MONGOCRYPT_ENABLE_CRYPTO 1)
   set (MONGOCRYPT_ENABLE_CRYPTO_LIBCRYPTO 1)
elseif (MONGOCRYPT_CRYPTO STREQUAL none)
   message ("Building with no native crypto, hooks MUST be supplied with mongocrypt_setopt_crypto_hooks")
else ()
   message (FATAL_ERROR "Unknown crypto provider ${MONGOCRYPT_CRYPTO}")
endif ()

set (MONGOCRYPT_ENABLE_TRACE 0)
if (ENABLE_TRACE)
   message (WARNING "Building with trace logging. This is highly insecure. Do not use in a production environment")
   set (MONGOCRYPT_ENABLE_TRACE 1)
endif ()

configure_file (
   "${PROJECT_SOURCE_DIR}/src/mongocrypt-config.h.in"
   "${PROJECT_BINARY_DIR}/src/mongocrypt-config.h"
)

<<<<<<< HEAD
=======
# Define the mlib target, which is private and header-only. It is not exported
# nor are its headers installed.
>>>>>>> 16028a0a
add_library (_mongo-mlib INTERFACE)
add_library (mongo::mlib ALIAS _mongo-mlib)
set_property(
   TARGET _mongo-mlib
   APPEND PROPERTY INTERFACE_COMPILE_DEFINITIONS
   $<$<PLATFORM_ID:Windows>:WIN32_LEAN_AND_MEAN>
   $<$<PLATFORM_ID:Windows>:NOMINMAX>
   MLIB_USER
   )

# kms-message
add_subdirectory (kms-message)

# Define mongocrypt library
add_library (mongocrypt SHARED ${MONGOCRYPT_SOURCES})
target_include_directories (
   mongocrypt
   PRIVATE
      "${CMAKE_CURRENT_SOURCE_DIR}/kms-message/src"
      "${CMAKE_CURRENT_SOURCE_DIR}/src"
      ${BSON_INCLUDES}
   PUBLIC
      "$<BUILD_INTERFACE:${CMAKE_CURRENT_BINARY_DIR}/src>"
   )
target_compile_definitions (mongocrypt PRIVATE ${BSON_DEFINITIONS})
<<<<<<< HEAD
target_link_libraries (mongocrypt PRIVATE ${BSON_TARGET})
target_link_libraries (mongocrypt PRIVATE ${CMAKE_THREAD_LIBS_INIT})
target_link_libraries (mongocrypt PRIVATE kms_message_static $<BUILD_INTERFACE:mongo::mlib>)
target_link_libraries (mongocrypt PUBLIC ${CMAKE_DL_LIBS})
=======
target_link_libraries (
   mongocrypt
   PRIVATE
      ${BSON_TARGET}
      ${CMAKE_THREAD_LIBS_INIT}
      kms_message_static
      $<BUILD_INTERFACE:mongo::mlib>
   )
>>>>>>> 16028a0a

if (NOT ENABLE_SHARED_BSON)
   if (APPLE)
      message ("compiling with unexported symbols list to hide bson symbols")
      set_target_properties (mongocrypt PROPERTIES LINK_FLAGS "-Wl,-unexported_symbols_list,\"${CMAKE_CURRENT_SOURCE_DIR}/cmake/libmongocrypt-hidden-symbols.txt\"")
   elseif (UNIX)
      message ("compiling with version map to version and hide bson symbols")
      set_target_properties (mongocrypt PROPERTIES LINK_FLAGS "-Wl,--version-script=\"${CMAKE_CURRENT_SOURCE_DIR}/cmake/libmongocrypt-hidden-symbols.map\"")
   endif ()
endif ()

generate_export_header (mongocrypt EXPORT_FILE_NAME src/mongocrypt-export.h BASE_NAME mongocrypt )

add_library (mongocrypt_static STATIC ${MONGOCRYPT_SOURCES})
# Checking CMAKE_C_FLAGS for -fPIC is not a foolproof way of checking whether
# -fPIC was set as a compiler flag. However, users were instructed before to
# pass -fPIC through CMAKE_C_FLAGS. This will prevent redundant output in
# the common case that users are setting -DCMAKE_C_FLAGS='-fPIC'
string (FIND "${CMAKE_C_FLAGS}" "-fPIC" FPIC_LOCATION)
if (NOT WIN32 AND ENABLE_PIC AND "${FPIC_LOCATION}" EQUAL "-1")
   target_compile_options (mongocrypt_static PUBLIC -fPIC)
   message ("Adding -fPIC to compilation of mongocrypt_static components")
endif ()
target_include_directories (
   mongocrypt_static
   PRIVATE
      "${CMAKE_CURRENT_SOURCE_DIR}/kms-message/src"
      "${CMAKE_CURRENT_SOURCE_DIR}/src"
      ${BSON_INCLUDES}
   PUBLIC
      "$<BUILD_INTERFACE:${CMAKE_CURRENT_BINARY_DIR}/src>"
   )
target_compile_definitions (
   mongocrypt_static
   PRIVATE
      ${BSON_DEFINITIONS}
      MONGOCRYPT_STATIC_DEFINE
      KMS_MSG_STATIC
   )
target_link_libraries (
   mongocrypt_static
   PRIVATE
      ${BSON_TARGET}
      kms_message_static
      $<BUILD_INTERFACE:mongo::mlib>
      ${CMAKE_THREAD_LIBS_INIT}
   )
set (PKG_CONFIG_STATIC_LIBS "\${prefix}/${CMAKE_INSTALL_LIBDIR}/libmongocrypt-static.a")
set (PKG_CONFIG_STATIC_LIBS "${PKG_CONFIG_STATIC_LIBS} ${CMAKE_THREAD_LIBS_INIT}")
<<<<<<< HEAD
target_link_libraries (mongocrypt_static PRIVATE kms_message_static $<BUILD_INTERFACE:mongo::mlib>)
target_link_libraries (mongocrypt_static PRIVATE ${CMAKE_DL_LIBS})
=======
>>>>>>> 16028a0a
set (PKG_CONFIG_STATIC_LIBS "${PKG_CONFIG_STATIC_LIBS} \${prefix}/${CMAKE_INSTALL_LIBDIR}/libkms_message-static.a")
if (ENABLE_BUILD_FOR_PPA)
   set (PKG_CONFIG_STATIC_LIBS "${PKG_CONFIG_STATIC_LIBS} \${prefix}/${CMAKE_INSTALL_LIBDIR}/libbson-static-1.0.a")
   #librt needed for libbson on linux for clock_gettime
   find_library (RT_LIBRARY rt)
   if (RT_LIBRARY)
      set (PKG_CONFIG_STATIC_LIBS "${PKG_CONFIG_STATIC_LIBS} ${RT_LIBRARY}")
   endif ()
   set (PKG_CONFIG_STATIC_LIBS "${PKG_CONFIG_STATIC_LIBS} -pthread")
endif ()
if (ENABLE_WINDOWS_STATIC_RUNTIME)
   target_compile_options (mongocrypt_static PUBLIC /MT)
   target_compile_options (kms_message_static PUBLIC /MT)
endif ()


if (MONGOCRYPT_CRYPTO STREQUAL CommonCrypto)
   target_link_libraries (mongocrypt PRIVATE "-framework CoreFoundation -framework Security")
   target_link_libraries (mongocrypt_static PRIVATE "-framework CoreFoundation -framework Security")
   set (PKG_CONFIG_STATIC_LIBS "${PKG_CONFIG_STATIC_LIBS} -framework CoreFoundation -framework Security")
elseif (MONGOCRYPT_CRYPTO STREQUAL CNG)
   target_link_libraries (mongocrypt PRIVATE "bcrypt")
   target_link_libraries (mongocrypt_static PRIVATE "bcrypt")
   set (PKG_CONFIG_STATIC_LIBS "${PKG_CONFIG_STATIC_LIBS} -lbcrypt")
elseif (MONGOCRYPT_CRYPTO STREQUAL OpenSSL)
   target_link_libraries (mongocrypt PRIVATE OpenSSL::SSL OpenSSL::Crypto)
   target_link_libraries (mongocrypt_static PRIVATE OpenSSL::SSL OpenSSL::Crypto)
   set (PKG_CONFIG_STATIC_LIBS "${PKG_CONFIG_STATIC_LIBS} -lssl -lcrypto")
endif ()


set_target_properties (mongocrypt PROPERTIES
   SOVERSION 0
   VERSION "0.0.0"
   OUTPUT_NAME "mongocrypt"
)

set_target_properties (mongocrypt_static PROPERTIES
   SOVERSION 0
   VERSION "0.0.0"
   OUTPUT_NAME "mongocrypt-static"
)

<<<<<<< HEAD
# Generate a dynamic library for use by the dll test cases
add_library (test-dll SHARED test/test-dll.c)
# Normalize its filename so we don't have to do a dance in the test case to find it
set_target_properties(test-dll PROPERTIES
   OUTPUT_NAME test-dll
   PREFIX ""
   SUFFIX ".dll"
   )

=======
>>>>>>> 16028a0a
set (TEST_MONGOCRYPT_SOURCES
   test/test-mongocrypt-assert-match-bson.c
   test/test-mongocrypt-buffer.c
   test/test-mongocrypt-cache.c
   test/test-mongocrypt-cache-oauth.c
   test/test-mongocrypt-ciphertext.c
   test/test-mongocrypt-crypto.c
   test/test-mongocrypt-crypto-hooks.c
   test/test-mongocrypt-csefle-lib.c
   test/test-mongocrypt-ctx-decrypt.c
   test/test-mongocrypt-ctx-encrypt.c
   test/test-mongocrypt-ctx-setopt.c
   test/test-mongocrypt-datakey.c
   test/test-mongocrypt-dll.c
   test/test-mongocrypt-endpoint.c
   test/test-mongocrypt-kek.c
   test/test-mongocrypt-key.c
   test/test-mongocrypt-key-broker.c
   test/test-mongocrypt-key-cache.c
   test/test-mongocrypt-kms-ctx.c
   test/test-mongocrypt-kms-responses.c
   test/test-mongocrypt-local-kms.c
   test/test-mongocrypt-log.c
   test/test-mongocrypt-marking.c
   test/test-mongocrypt-status.c
   test/test-mongocrypt-traverse-util.c
   test/test-mongocrypt-util.c
   test/test-mongocrypt.c
<<<<<<< HEAD
   src/mlib/str.test.c
=======
>>>>>>> 16028a0a
   )

# Define test-mongocrypt
add_executable (test-mongocrypt ${TEST_MONGOCRYPT_SOURCES})
# Use the static version since it allows the test binary to use private symbols
target_link_libraries (test-mongocrypt PRIVATE mongocrypt_static)
target_include_directories (test-mongocrypt PRIVATE ./src "${CMAKE_CURRENT_SOURCE_DIR}/kms-message/src")
<<<<<<< HEAD
target_link_libraries (test-mongocrypt PRIVATE ${BSON_TARGET} mongo::mlib)
=======
target_link_libraries (test-mongocrypt PRIVATE ${BSON_TARGET})
>>>>>>> 16028a0a
target_include_directories (test-mongocrypt PRIVATE ${BSON_INCLUDES} "${CMAKE_CURRENT_LIST_DIR}/test")
target_compile_definitions (test-mongocrypt PRIVATE ${BSON_DEFINITIONS})

add_test (mongocrypt test-mongocrypt WORKING_DIRECTORY ${CMAKE_CURRENT_SOURCE_DIR})

foreach (test IN ITEMS path str)
   add_executable (mlib.${test}.test src/mlib/${test}.test.c)
   add_test (mlib.${test} mlib.${test}.test)
   target_link_libraries (mlib.${test}.test PRIVATE mongo::mlib)
endforeach ()

# Exclude example-state-machine since it requires native crypto.
if (NOT MONGOCRYPT_CRYPTO STREQUAL none)
   # Define example-state-machine
   add_executable (example-state-machine test/example-state-machine.c)
   target_link_libraries (example-state-machine PRIVATE mongocrypt ${BSON_TARGET})
   target_include_directories (example-state-machine PRIVATE ${BSON_INCLUDES})
   target_compile_definitions (example-state-machine PRIVATE ${BSON_DEFINITIONS})
   target_include_directories (example-state-machine PRIVATE ./src "${CMAKE_CURRENT_SOURCE_DIR}/kms-message/src")

   # Define example-state-machine-static
   add_executable (example-state-machine-static test/example-state-machine.c)
   target_link_libraries (example-state-machine-static PRIVATE mongocrypt_static ${BSON_TARGET})
   target_include_directories (example-state-machine-static PRIVATE ${BSON_INCLUDES})
   target_compile_definitions (example-state-machine-static PRIVATE ${BSON_DEFINITIONS})
   target_include_directories (example-state-machine-static PRIVATE ./src)

   find_package (mongoc-1.0)
   if (ENABLE_ONLINE_TESTS AND mongoc-1.0_FOUND)
      message ("compiling utilities")
      add_executable (csfle test/util/csfle.c test/util/util.c)
      target_link_libraries (csfle PRIVATE mongocrypt_static)
      target_include_directories (csfle PRIVATE ${CMAKE_BINARY_DIR}/src)
      target_include_directories (csfle PRIVATE ./src)
      target_include_directories (csfle PRIVATE ./kms-message/src)
      target_link_libraries (csfle PRIVATE mongo::mongoc_shared)
   endif ()
endif ()

if (ENABLE_STATIC)
   set (TARGETS_TO_INSTALL mongocrypt mongocrypt_static)
else ()
   set (TARGETS_TO_INSTALL mongocrypt)
endif ()
install (
   TARGETS ${TARGETS_TO_INSTALL}
   EXPORT mongocrypt_targets
   LIBRARY DESTINATION ${CMAKE_INSTALL_LIBDIR}
   ARCHIVE DESTINATION ${CMAKE_INSTALL_LIBDIR}
   RUNTIME DESTINATION ${CMAKE_INSTALL_BINDIR}
   INCLUDES DESTINATION ${CMAKE_INSTALL_INCLUDEDIR}
)

# This export set is not installed, and is only to allow export() of the mlib-using targets
install (TARGETS _mongo-mlib EXPORT _exports_for_export)
export (EXPORT _exports_for_export)

install (
   FILES
      ${MONGOCRYPT_PUBLIC_HEADERS}
      ${CMAKE_CURRENT_BINARY_DIR}/src/mongocrypt.h
      ${CMAKE_CURRENT_BINARY_DIR}/src/mongocrypt-config.h
      ${CMAKE_CURRENT_BINARY_DIR}/src/mongocrypt-export.h
   DESTINATION ${CMAKE_INSTALL_INCLUDEDIR}/mongocrypt
   COMPONENT Devel
)

set (BUILD_VERSION "0.0.0" CACHE STRING "Library version")

if (BUILD_VERSION STREQUAL "0.0.0")
   if (EXISTS ${PROJECT_SOURCE_DIR}/VERSION_CURRENT)
      file (STRINGS ${PROJECT_SOURCE_DIR}/VERSION_CURRENT BUILD_VERSION)
      message ("file VERSION_CURRENT contained BUILD_VERSION ${BUILD_VERSION}")
   else ()
      include (GetVersion)
      GetVersion (BUILD_VERSION)
      message ("storing BUILD_VERSION ${BUILD_VERSION} in file VERSION_CURRENT for later use")
      file (WRITE ${PROJECT_SOURCE_DIR}/VERSION_CURRENT ${BUILD_VERSION})
   endif ()
else ()
   message ("storing BUILD_VERSION ${BUILD_VERSION} in file VERSION_CURRENT for later use")
   file (WRITE ${PROJECT_SOURCE_DIR}/VERSION_CURRENT ${BUILD_VERSION})
endif ()

message ("Configuring libmongocrypt version ${BUILD_VERSION}")
set (MONGOCRYPT_BUILD_VERSION ${BUILD_VERSION})
configure_file (src/mongocrypt.h.in src/mongocrypt.h)

set (PROJECT_VERSION "${BUILD_VERSION}")
set (PROJECT_DESCRIPTION "The libmongocrypt client-side field level encryption library.")
if (NOT ENABLE_BUILD_FOR_PPA)
   set (PKG_CONFIG_STATIC_REQUIRES "libbson-static-1.0")
endif ()
if (ENABLE_SHARED_BSON)
   set (PKG_CONFIG_REQUIRES "libbson-1.0")
   set (PKG_CONFIG_STATIC_REQUIRES "libbson-1.0")
endif ()
set (PKG_CONFIG_LIBDIR "\${prefix}/${CMAKE_INSTALL_LIBDIR}")
set (PKG_CONFIG_INCLUDEDIR "\${prefix}/${CMAKE_INSTALL_INCLUDEDIR}/mongocrypt")
set (PKG_CONFIG_LIBS "-L\${libdir} -lmongocrypt")
if (ENABLE_BUILD_FOR_PPA)
   set (PKG_CONFIG_LIBS "${PKG_CONFIG_LIBS} \${prefix}/${CMAKE_INSTALL_LIBDIR}/libbson-static-1.0.a")
   #librt needed for libbson on linux for clock_gettime
   find_library (RT_LIBRARY rt)
   if (RT_LIBRARY)
      set (PKG_CONFIG_LIBS "${PKG_CONFIG_LIBS} ${RT_LIBRARY}")
   endif ()
   set (PKG_CONFIG_LIBS "${PKG_CONFIG_LIBS} -pthread")
endif ()
set (PKG_CONFIG_CFLAGS "-I\${includedir}")
set (PKG_CONFIG_STATIC_CFLAGS "${PKG_CONFIG_CFLAGS} -DMONGOCRYPT_STATIC_DEFINE -DKMS_MSG_STATIC")
configure_file (
   "${CMAKE_CURRENT_SOURCE_DIR}/cmake/libmongocrypt.pc.in"
   "${CMAKE_CURRENT_BINARY_DIR}/libmongocrypt.pc"
)
configure_file (
   "${CMAKE_CURRENT_SOURCE_DIR}/cmake/libmongocrypt-static.pc.in"
   "${CMAKE_CURRENT_BINARY_DIR}/libmongocrypt-static.pc"
)

install (
   FILES "${CMAKE_BINARY_DIR}/libmongocrypt.pc"
   DESTINATION ${CMAKE_INSTALL_LIBDIR}/pkgconfig
)
if (ENABLE_STATIC)
   install (
      FILES "${CMAKE_BINARY_DIR}/libmongocrypt-static.pc"
      DESTINATION ${CMAKE_INSTALL_LIBDIR}/pkgconfig
   )
endif ()

include (CMakePackageConfigHelpers)
set (INCLUDE_INSTALL_DIRS "${CMAKE_INSTALL_INCLUDEDIR}/mongocrypt")
set (LIBRARY_INSTALL_DIRS ${CMAKE_INSTALL_LIBDIR})

write_basic_package_version_file (
   "${CMAKE_CURRENT_BINARY_DIR}/mongocrypt/mongocrypt-config-version.cmake"
   COMPATIBILITY AnyNewerVersion
)

export (EXPORT mongocrypt_targets
   NAMESPACE mongo::
   FILE "${CMAKE_CURRENT_BINARY_DIR}/mongocrypt/mongocrypt_targets.cmake"
)

configure_file (cmake/mongocrypt-config.cmake
   "${CMAKE_CURRENT_BINARY_DIR}/mongocrypt/mongocrypt-config.cmake"
   COPYONLY
)

install (EXPORT mongocrypt_targets
   NAMESPACE mongo::
   FILE mongocrypt_targets.cmake
   DESTINATION ${CMAKE_INSTALL_LIBDIR}/cmake/mongocrypt
)

install (
   FILES
      cmake/mongocrypt-config.cmake
      "${CMAKE_CURRENT_BINARY_DIR}/mongocrypt/mongocrypt-config-version.cmake"
   DESTINATION
      ${CMAKE_INSTALL_LIBDIR}/cmake/mongocrypt
   COMPONENT
      Devel
)
<|MERGE_RESOLUTION|>--- conflicted
+++ resolved
@@ -94,11 +94,8 @@
    src/mongocrypt.c
    src/os_win/os_mutex.c
    src/os_posix/os_mutex.c
-<<<<<<< HEAD
    src/os_win/os_dll.c
    src/os_posix/os_dll.c
-=======
->>>>>>> 16028a0a
    )
 
 if ( MSVC )
@@ -160,11 +157,8 @@
    "${PROJECT_BINARY_DIR}/src/mongocrypt-config.h"
 )
 
-<<<<<<< HEAD
-=======
 # Define the mlib target, which is private and header-only. It is not exported
 # nor are its headers installed.
->>>>>>> 16028a0a
 add_library (_mongo-mlib INTERFACE)
 add_library (mongo::mlib ALIAS _mongo-mlib)
 set_property(
@@ -190,12 +184,6 @@
       "$<BUILD_INTERFACE:${CMAKE_CURRENT_BINARY_DIR}/src>"
    )
 target_compile_definitions (mongocrypt PRIVATE ${BSON_DEFINITIONS})
-<<<<<<< HEAD
-target_link_libraries (mongocrypt PRIVATE ${BSON_TARGET})
-target_link_libraries (mongocrypt PRIVATE ${CMAKE_THREAD_LIBS_INIT})
-target_link_libraries (mongocrypt PRIVATE kms_message_static $<BUILD_INTERFACE:mongo::mlib>)
-target_link_libraries (mongocrypt PUBLIC ${CMAKE_DL_LIBS})
-=======
 target_link_libraries (
    mongocrypt
    PRIVATE
@@ -203,8 +191,8 @@
       ${CMAKE_THREAD_LIBS_INIT}
       kms_message_static
       $<BUILD_INTERFACE:mongo::mlib>
-   )
->>>>>>> 16028a0a
+      ${CMAKE_DL_LIBS}
+   )
 
 if (NOT ENABLE_SHARED_BSON)
    if (APPLE)
@@ -251,14 +239,10 @@
       kms_message_static
       $<BUILD_INTERFACE:mongo::mlib>
       ${CMAKE_THREAD_LIBS_INIT}
+      ${CMAKE_DL_LIBS}
    )
 set (PKG_CONFIG_STATIC_LIBS "\${prefix}/${CMAKE_INSTALL_LIBDIR}/libmongocrypt-static.a")
 set (PKG_CONFIG_STATIC_LIBS "${PKG_CONFIG_STATIC_LIBS} ${CMAKE_THREAD_LIBS_INIT}")
-<<<<<<< HEAD
-target_link_libraries (mongocrypt_static PRIVATE kms_message_static $<BUILD_INTERFACE:mongo::mlib>)
-target_link_libraries (mongocrypt_static PRIVATE ${CMAKE_DL_LIBS})
-=======
->>>>>>> 16028a0a
 set (PKG_CONFIG_STATIC_LIBS "${PKG_CONFIG_STATIC_LIBS} \${prefix}/${CMAKE_INSTALL_LIBDIR}/libkms_message-static.a")
 if (ENABLE_BUILD_FOR_PPA)
    set (PKG_CONFIG_STATIC_LIBS "${PKG_CONFIG_STATIC_LIBS} \${prefix}/${CMAKE_INSTALL_LIBDIR}/libbson-static-1.0.a")
@@ -302,18 +286,6 @@
    OUTPUT_NAME "mongocrypt-static"
 )
 
-<<<<<<< HEAD
-# Generate a dynamic library for use by the dll test cases
-add_library (test-dll SHARED test/test-dll.c)
-# Normalize its filename so we don't have to do a dance in the test case to find it
-set_target_properties(test-dll PROPERTIES
-   OUTPUT_NAME test-dll
-   PREFIX ""
-   SUFFIX ".dll"
-   )
-
-=======
->>>>>>> 16028a0a
 set (TEST_MONGOCRYPT_SOURCES
    test/test-mongocrypt-assert-match-bson.c
    test/test-mongocrypt-buffer.c
@@ -342,10 +314,6 @@
    test/test-mongocrypt-traverse-util.c
    test/test-mongocrypt-util.c
    test/test-mongocrypt.c
-<<<<<<< HEAD
-   src/mlib/str.test.c
-=======
->>>>>>> 16028a0a
    )
 
 # Define test-mongocrypt
@@ -353,11 +321,7 @@
 # Use the static version since it allows the test binary to use private symbols
 target_link_libraries (test-mongocrypt PRIVATE mongocrypt_static)
 target_include_directories (test-mongocrypt PRIVATE ./src "${CMAKE_CURRENT_SOURCE_DIR}/kms-message/src")
-<<<<<<< HEAD
 target_link_libraries (test-mongocrypt PRIVATE ${BSON_TARGET} mongo::mlib)
-=======
-target_link_libraries (test-mongocrypt PRIVATE ${BSON_TARGET})
->>>>>>> 16028a0a
 target_include_directories (test-mongocrypt PRIVATE ${BSON_INCLUDES} "${CMAKE_CURRENT_LIST_DIR}/test")
 target_compile_definitions (test-mongocrypt PRIVATE ${BSON_DEFINITIONS})
 
