/*
 * Copyright 2022-present MongoDB, Inc.
 *
 * Licensed under the Apache License, Version 2.0 (the "License");
 * you may not use this file except in compliance with the License.
 * You may obtain a copy of the License at
 *
 *   http://www.apache.org/licenses/LICENSE-2.0
 *
 * Unless required by applicable law or agreed to in writing, software
 * distributed under the License is distributed on an "AS IS" BASIS,
 * WITHOUT WARRANTIES OR CONDITIONS OF ANY KIND, either express or implied.
 * See the License for the specific language governing permissions and
 * limitations under the License.
 */

#include <bson/bson.h>

#include <limits.h> // SIZE_MAX

#include "mc-fle2-encryption-placeholder-private.h"
#include "mongocrypt-buffer-private.h"
#include "mongocrypt-private.h"
#include "mongocrypt-util-private.h" // mc_bson_type_to_string
#include "mongocrypt.h"

// Common logic for testing field name, tracking duplication, and presence.
#define IF_FIELD(Name)                                                                                                 \
    if (0 == strcmp(field, #Name)) {                                                                                   \
        if (has_##Name) {                                                                                              \
            CLIENT_ERR(ERROR_PREFIX "Duplicate field '" #Name "' in placeholder bson");                                \
            goto fail;                                                                                                 \
        }                                                                                                              \
        has_##Name = true;                                                                                             \
    ((void)0)

#define END_IF_FIELD                                                                                                   \
    continue;                                                                                                          \
    }                                                                                                                  \
    else((void)0)

#define CHECK_HAS(Name)                                                                                                \
    if (!has_##Name) {                                                                                                 \
        CLIENT_ERR(ERROR_PREFIX "Missing field '" #Name "' in placeholder");                                           \
        goto fail;                                                                                                     \
    }

// Common logic for parsing int32 greater than zero
#define IF_FIELD_INT32_GT0_PARSE(Name, Dest, Iter)                                                                     \
    IF_FIELD(Name);                                                                                                    \
    {                                                                                                                  \
        if (!BSON_ITER_HOLDS_INT32(&Iter)) {                                                                           \
            CLIENT_ERR(ERROR_PREFIX "'" #Name "' must be an int32");                                                   \
            goto fail;                                                                                                 \
        }                                                                                                              \
        int32_t val = bson_iter_int32(&Iter);                                                                          \
        if (val <= 0) {                                                                                                \
            CLIENT_ERR(ERROR_PREFIX "'" #Name "' must be greater than zero");                                          \
            goto fail;                                                                                                 \
        }                                                                                                              \
        Dest = (uint32_t)val;                                                                                          \
    }                                                                                                                  \
    END_IF_FIELD

void mc_FLE2EncryptionPlaceholder_init(mc_FLE2EncryptionPlaceholder_t *placeholder) {
    memset(placeholder, 0, sizeof(mc_FLE2EncryptionPlaceholder_t));
}

#define ERROR_PREFIX "Error parsing FLE2EncryptionPlaceholder: "

bool mc_FLE2EncryptionPlaceholder_parse(mc_FLE2EncryptionPlaceholder_t *out,
                                        const bson_t *in,
                                        mongocrypt_status_t *status) {
    bson_iter_t iter = {0};
    bool has_t = false, has_a = false, has_v = false, has_cm = false;
    bool has_ki = false, has_ku = false;
    bool has_s = false;

    BSON_ASSERT_PARAM(out);
    BSON_ASSERT_PARAM(in);

    mc_FLE2EncryptionPlaceholder_init(out);
    if (!bson_validate(in, BSON_VALIDATE_NONE, NULL) || !bson_iter_init(&iter, in)) {
        CLIENT_ERR(ERROR_PREFIX "invalid BSON");
        return false;
    }

    while (bson_iter_next(&iter)) {
        const char *field = bson_iter_key(&iter);
        BSON_ASSERT(field);

        IF_FIELD(t);
        {
            int32_t type;
            if (!BSON_ITER_HOLDS_INT32(&iter)) {
                CLIENT_ERR(ERROR_PREFIX "invalid marking, 't' must be an int32");
                goto fail;
            }
            type = bson_iter_int32(&iter);
            if ((type != MONGOCRYPT_FLE2_PLACEHOLDER_TYPE_INSERT) && (type != MONGOCRYPT_FLE2_PLACEHOLDER_TYPE_FIND)) {
                CLIENT_ERR(ERROR_PREFIX "invalid placeholder type value: %d", type);
                goto fail;
            }
            out->type = (mongocrypt_fle2_placeholder_type_t)type;
        }
        END_IF_FIELD;

        IF_FIELD(a);
        {
            int32_t algorithm;
            if (!BSON_ITER_HOLDS_INT32(&iter)) {
                CLIENT_ERR(ERROR_PREFIX "invalid marking, 'a' must be an int32");
                goto fail;
            }
            algorithm = bson_iter_int32(&iter);
            if (algorithm != MONGOCRYPT_FLE2_ALGORITHM_UNINDEXED && algorithm != MONGOCRYPT_FLE2_ALGORITHM_EQUALITY
                && algorithm != MONGOCRYPT_FLE2_ALGORITHM_RANGE && algorithm != MONGOCRYPT_FLE2_ALGORITHM_TEXT_SEARCH) {
                CLIENT_ERR(ERROR_PREFIX "invalid algorithm value: %d", algorithm);
                goto fail;
            }
            out->algorithm = (mongocrypt_fle2_encryption_algorithm_t)algorithm;
        }
        END_IF_FIELD;

        IF_FIELD(ki);
        {
            if (!_mongocrypt_buffer_from_uuid_iter(&out->index_key_id, &iter)) {
                CLIENT_ERR(ERROR_PREFIX "index key id must be a UUID");
                goto fail;
            }
        }
        END_IF_FIELD;

        IF_FIELD(ku);
        {
            if (!_mongocrypt_buffer_from_uuid_iter(&out->user_key_id, &iter)) {
                CLIENT_ERR(ERROR_PREFIX "user key id must be a UUID");
                goto fail;
            }
        }
        END_IF_FIELD;

        IF_FIELD(v);
        memcpy(&out->v_iter, &iter, sizeof(bson_iter_t));
        END_IF_FIELD;

        IF_FIELD(cm);
        {
            if (!BSON_ITER_HOLDS_INT64(&iter)) {
                CLIENT_ERR(ERROR_PREFIX "invalid marking, 'cm' must be an int64");
                goto fail;
            }
            out->maxContentionFactor = bson_iter_int64(&iter);
            if (!mc_validate_contention(out->maxContentionFactor, status)) {
                goto fail;
            }
        }
        END_IF_FIELD;

        IF_FIELD(s);
        {
            if (!BSON_ITER_HOLDS_INT64(&iter)) {
                CLIENT_ERR(ERROR_PREFIX "invalid marking, 's' must be an int64");
                goto fail;
            }
            out->sparsity = bson_iter_int64(&iter);
            if (!mc_validate_sparsity(out->sparsity, status)) {
                goto fail;
            }
        }
        END_IF_FIELD;
    }

    CHECK_HAS(t)
    CHECK_HAS(a)
    CHECK_HAS(ki)
    CHECK_HAS(ku)
    CHECK_HAS(v)
    CHECK_HAS(cm)
    // Do not error if sparsity (s) is not present.
    // 's' was added in version 6.1 of query analysis (mongocryptd or mongo_crypt
    // shared library). 's' is not present in query analysis 6.0.

    return true;

fail:
    mc_FLE2EncryptionPlaceholder_cleanup(out);
    return false;
}

void mc_FLE2EncryptionPlaceholder_cleanup(mc_FLE2EncryptionPlaceholder_t *placeholder) {
    BSON_ASSERT_PARAM(placeholder);

    _mongocrypt_buffer_cleanup(&placeholder->index_key_id);
    _mongocrypt_buffer_cleanup(&placeholder->user_key_id);
    mc_FLE2EncryptionPlaceholder_init(placeholder);
}

#undef ERROR_PREFIX
#define ERROR_PREFIX "Error validating contention: "

bool mc_validate_contention(int64_t contention, mongocrypt_status_t *status) {
    if (contention < 0) {
        CLIENT_ERR(ERROR_PREFIX "contention must be non-negative, got: %" PRId64, contention);
        return false;
    }
    if (contention == INT64_MAX) {
        CLIENT_ERR(ERROR_PREFIX "contention must be < INT64_MAX, got: %" PRId64, contention);
        return false;
    }
    return true;
}

#undef ERROR_PREFIX
#define ERROR_PREFIX "Error validating sparsity: "

bool mc_validate_sparsity(int64_t sparsity, mongocrypt_status_t *status) {
    if (sparsity < 0) {
        CLIENT_ERR(ERROR_PREFIX "sparsity must be non-negative, got: %" PRId64, sparsity);
        return false;
    }
    // mc_getEdgesInt expects a size_t sparsity.
    if ((uint64_t)sparsity >= SIZE_MAX) {
        CLIENT_ERR(ERROR_PREFIX "sparsity must be < %zu, got: %" PRId64, SIZE_MAX, sparsity);
        return false;
    }
    return true;
}

#undef ERROR_PREFIX
#define ERROR_PREFIX "Error parsing FLE2RangeFindSpecEdgesInfo: "

static bool mc_FLE2RangeFindSpecEdgesInfo_parse(mc_FLE2RangeFindSpecEdgesInfo_t *out,
                                                const bson_iter_t *in,
                                                mongocrypt_status_t *status) {
    bson_iter_t iter;
    bool has_lowerBound = false, has_lbIncluded = false, has_upperBound = false, has_ubIncluded = false,
         has_indexMin = false, has_indexMax = false, has_precision = false, has_trimFactor = false;

    BSON_ASSERT_PARAM(out);
    BSON_ASSERT_PARAM(in);

    iter = *in;

    if (!BSON_ITER_HOLDS_DOCUMENT(&iter)) {
        CLIENT_ERR(ERROR_PREFIX "must be an iterator to a document");
        return false;
    }
    bson_iter_recurse(&iter, &iter);

    while (bson_iter_next(&iter)) {
        const char *field = bson_iter_key(&iter);
        BSON_ASSERT(field);

        IF_FIELD(lowerBound);
        out->lowerBound = iter;
        END_IF_FIELD;

        IF_FIELD(lbIncluded);
        {
            if (!BSON_ITER_HOLDS_BOOL(&iter)) {
                CLIENT_ERR(ERROR_PREFIX "'lbIncluded' must be a bool");
                goto fail;
            }
            out->lbIncluded = bson_iter_bool(&iter);
        }
        END_IF_FIELD;

        IF_FIELD(upperBound);
        out->upperBound = iter;
        END_IF_FIELD;

        IF_FIELD(ubIncluded);
        {
            if (!BSON_ITER_HOLDS_BOOL(&iter)) {
                CLIENT_ERR(ERROR_PREFIX "'ubIncluded' must be a bool");
                goto fail;
            }
            out->ubIncluded = bson_iter_bool(&iter);
        }
        END_IF_FIELD;

        IF_FIELD(indexMin);
        out->indexMin = iter;
        END_IF_FIELD;

        IF_FIELD(indexMax);
        out->indexMax = iter;
        END_IF_FIELD;

        IF_FIELD(precision);
        {
            if (!BSON_ITER_HOLDS_INT32(&iter)) {
                CLIENT_ERR(ERROR_PREFIX "'precision' must be an int32");
                goto fail;
            }
            int32_t val = bson_iter_int32(&iter);
            if (val < 0) {
                CLIENT_ERR(ERROR_PREFIX "'precision' must be non-negative");
                goto fail;
            }

            out->precision = OPT_I32(val);
        }
        END_IF_FIELD;

        IF_FIELD(trimFactor);
        {
            if (!BSON_ITER_HOLDS_INT32(&iter)) {
                CLIENT_ERR(ERROR_PREFIX "'trimFactor' must be an int32");
                goto fail;
            }
            int32_t val = bson_iter_int32(&iter);
            if (val < 0) {
                CLIENT_ERR(ERROR_PREFIX "'trimFactor' must be non-negative");
                goto fail;
            }

            out->trimFactor = OPT_I32(val);
        }
        END_IF_FIELD;
    }

    CHECK_HAS(lowerBound)
    CHECK_HAS(lbIncluded)
    CHECK_HAS(upperBound)
    CHECK_HAS(ubIncluded)
    CHECK_HAS(indexMin)
    CHECK_HAS(indexMax)
    // Do not error if precision is not present. Precision optional and only
    // applies to double/decimal128.

    return true;

fail:
    return false;
}

#undef ERROR_PREFIX
#define ERROR_PREFIX "Error parsing FLE2RangeFindSpec: "

bool mc_FLE2RangeFindSpec_parse(mc_FLE2RangeFindSpec_t *out, const bson_iter_t *in, mongocrypt_status_t *status) {
    BSON_ASSERT_PARAM(out);
    BSON_ASSERT_PARAM(in);

    bson_iter_t iter = *in;
    bool has_edgesInfo = false, has_payloadId = false, has_firstOperator = false, has_secondOperator = false;

    *out = (mc_FLE2RangeFindSpec_t){{{{0}}}};

    if (!BSON_ITER_HOLDS_DOCUMENT(&iter)) {
        CLIENT_ERR(ERROR_PREFIX "must be an iterator to a document");
        return false;
    }
    bson_iter_recurse(&iter, &iter);

    while (bson_iter_next(&iter)) {
        const char *field = bson_iter_key(&iter);
        BSON_ASSERT(field);

<<<<<<< HEAD
        IF_FIELD(edgesInfo);
        {
            if (!mc_FLE2RangeFindSpecEdgesInfo_parse(&out->edgesInfo.value, &iter, use_range_v2, status)) {
=======
        IF_FIELD(edgesInfo) {
            if (!mc_FLE2RangeFindSpecEdgesInfo_parse(&out->edgesInfo.value, &iter, status)) {
>>>>>>> caf71767
                goto fail;
            }
            out->edgesInfo.set = true;
        }
        END_IF_FIELD;

        IF_FIELD(payloadId);
        {
            if (!BSON_ITER_HOLDS_INT32(&iter)) {
                CLIENT_ERR(ERROR_PREFIX "'payloadId' must be an int32");
                goto fail;
            }
            out->payloadId = bson_iter_int32(&iter);
        }
        END_IF_FIELD;

        IF_FIELD(firstOperator);
        {
            if (!BSON_ITER_HOLDS_INT32(&iter)) {
                CLIENT_ERR(ERROR_PREFIX "'firstOperator' must be an int32");
                goto fail;
            }
            const int32_t first_op = bson_iter_int32(&iter);
            if (first_op < FLE2RangeOperator_min_val || first_op > FLE2RangeOperator_max_val) {
                CLIENT_ERR(ERROR_PREFIX "'firstOperator' must be between %d and %d",
                           FLE2RangeOperator_min_val,
                           FLE2RangeOperator_max_val);
                goto fail;
            }
            out->firstOperator = (mc_FLE2RangeOperator_t)first_op;
        }
        END_IF_FIELD;

        IF_FIELD(secondOperator);
        {
            if (!BSON_ITER_HOLDS_INT32(&iter)) {
                CLIENT_ERR(ERROR_PREFIX "'secondOperator' must be an int32");
                goto fail;
            }
            const int32_t second_op = bson_iter_int32(&iter);
            if (second_op < FLE2RangeOperator_min_val || second_op > FLE2RangeOperator_max_val) {
                CLIENT_ERR(ERROR_PREFIX "'secondOperator' must be between %d and %d",
                           FLE2RangeOperator_min_val,
                           FLE2RangeOperator_max_val);
                goto fail;
            }
            out->secondOperator = (mc_FLE2RangeOperator_t)second_op;
        }
        END_IF_FIELD;
    }

    // edgesInfo is optional. Do not require it.
    CHECK_HAS(payloadId)
    CHECK_HAS(firstOperator)
    // secondOperator is optional. Do not require it.
    return true;

fail:
    return false;
}

#undef ERROR_PREFIX
#define ERROR_PREFIX "Error parsing FLE2RangeInsertSpec: "

bool mc_FLE2RangeInsertSpec_parse(mc_FLE2RangeInsertSpec_t *out, const bson_iter_t *in, mongocrypt_status_t *status) {
    BSON_ASSERT_PARAM(out);
    BSON_ASSERT_PARAM(in);

    *out = (mc_FLE2RangeInsertSpec_t){{0}};

    bson_iter_t iter = *in;
    bool has_v = false, has_min = false, has_max = false, has_precision = false, has_trimFactor = false;

    if (!BSON_ITER_HOLDS_DOCUMENT(&iter)) {
        CLIENT_ERR(ERROR_PREFIX "must be an iterator to a document");
        return false;
    }
    bson_iter_recurse(&iter, &iter);

    while (bson_iter_next(&iter)) {
        const char *field = bson_iter_key(&iter);
        BSON_ASSERT(field);

        IF_FIELD(v);
        out->v = iter;
        END_IF_FIELD;

        IF_FIELD(min);
        out->min = iter;
        END_IF_FIELD;

        IF_FIELD(max);
        out->max = iter;
        END_IF_FIELD;

        IF_FIELD(precision);
        {
            if (!BSON_ITER_HOLDS_INT32(&iter)) {
                CLIENT_ERR(ERROR_PREFIX "'precision' must be an int32");
                goto fail;
            }
            int32_t val = bson_iter_int32(&iter);
            if (val < 0) {
                CLIENT_ERR(ERROR_PREFIX "'precision' must be non-negative");
                goto fail;
            }
            out->precision = OPT_I32(val);
        }
        END_IF_FIELD;

        IF_FIELD(trimFactor);
        {
            if (!BSON_ITER_HOLDS_INT32(&iter)) {
                CLIENT_ERR(ERROR_PREFIX "'trimFactor' must be an int32");
                goto fail;
            }
            int32_t val = bson_iter_int32(&iter);
            if (val < 0) {
                CLIENT_ERR(ERROR_PREFIX "'trimFactor' must be non-negative");
                goto fail;
            }
            out->trimFactor = OPT_I32(val);
        }
        END_IF_FIELD;
    }

    CHECK_HAS(v)
    CHECK_HAS(min)
    CHECK_HAS(max)
    // Do not error if precision is not present. Precision optional and only
    // applies to double/decimal128.

    return true;

fail:
    return false;
}

#undef ERROR_PREFIX

#define ERROR_PREFIX "Error parsing FLE2SubstringInsertSpec: "

static bool mc_FLE2SubstringInsertSpec_parse(mc_FLE2SubstringInsertSpec_t *out,
                                             const bson_iter_t *in,
                                             mongocrypt_status_t *status) {
    bson_iter_t iter;
    bool has_mlen = false, has_ub = false, has_lb = false;
    BSON_ASSERT_PARAM(out);
    BSON_ASSERT_PARAM(in);

    iter = *in;

    if (!BSON_ITER_HOLDS_DOCUMENT(&iter)) {
        CLIENT_ERR(ERROR_PREFIX "must be an iterator to a document");
        return false;
    }
    bson_iter_recurse(&iter, &iter);
    while (bson_iter_next(&iter)) {
        const char *field = bson_iter_key(&iter);
        BSON_ASSERT(field);
        IF_FIELD_INT32_GT0_PARSE(mlen, out->mlen, iter);
        IF_FIELD_INT32_GT0_PARSE(ub, out->ub, iter);
        IF_FIELD_INT32_GT0_PARSE(lb, out->lb, iter);
    }
    CHECK_HAS(mlen)
    CHECK_HAS(ub)
    CHECK_HAS(lb)
    if (out->ub < out->lb) {
        CLIENT_ERR(ERROR_PREFIX "upper bound cannot be less than the lower bound");
        goto fail;
    }
    if (out->mlen < out->ub) {
        CLIENT_ERR(ERROR_PREFIX "maximum indexed length cannot be less than the upper bound");
        goto fail;
    }
    return true;
fail:
    return false;
}

#undef ERROR_PREFIX

#define ERROR_PREFIX "Error parsing FLE2SuffixInsertSpec: "

static bool
mc_FLE2SuffixInsertSpec_parse(mc_FLE2SuffixInsertSpec_t *out, const bson_iter_t *in, mongocrypt_status_t *status) {
    bson_iter_t iter;
    bool has_ub = false, has_lb = false;

    BSON_ASSERT_PARAM(out);
    BSON_ASSERT_PARAM(in);

    iter = *in;

    if (!BSON_ITER_HOLDS_DOCUMENT(&iter)) {
        CLIENT_ERR(ERROR_PREFIX "must be an iterator to a document");
        return false;
    }
    bson_iter_recurse(&iter, &iter);
    while (bson_iter_next(&iter)) {
        const char *field = bson_iter_key(&iter);
        BSON_ASSERT(field);
        IF_FIELD_INT32_GT0_PARSE(ub, out->ub, iter);
        IF_FIELD_INT32_GT0_PARSE(lb, out->lb, iter);
    }
    CHECK_HAS(ub)
    CHECK_HAS(lb)
    if (out->ub < out->lb) {
        CLIENT_ERR(ERROR_PREFIX "upper bound cannot be less than the lower bound");
        goto fail;
    }
    return true;
fail:
    return false;
}

#undef ERROR_PREFIX

#define ERROR_PREFIX "Error parsing FLE2PrefixInsertSpec: "

static bool
mc_FLE2PrefixInsertSpec_parse(mc_FLE2PrefixInsertSpec_t *out, const bson_iter_t *in, mongocrypt_status_t *status) {
    bson_iter_t iter;
    bool has_ub = false, has_lb = false;
    BSON_ASSERT_PARAM(out);
    BSON_ASSERT_PARAM(in);

    iter = *in;

    if (!BSON_ITER_HOLDS_DOCUMENT(&iter)) {
        CLIENT_ERR(ERROR_PREFIX "must be an iterator to a document");
        return false;
    }
    bson_iter_recurse(&iter, &iter);
    while (bson_iter_next(&iter)) {
        const char *field = bson_iter_key(&iter);
        BSON_ASSERT(field);
        IF_FIELD_INT32_GT0_PARSE(ub, out->ub, iter);
        IF_FIELD_INT32_GT0_PARSE(lb, out->lb, iter);
    }
    CHECK_HAS(ub)
    CHECK_HAS(lb)
    if (out->ub < out->lb) {
        CLIENT_ERR(ERROR_PREFIX "upper bound cannot be less than the lower bound");
        goto fail;
    }
    return true;
fail:
    return false;
}

#undef ERROR_PREFIX

#define ERROR_PREFIX "Error parsing FLE2TextSearchInsertSpec: "

bool mc_FLE2TextSearchInsertSpec_parse(mc_FLE2TextSearchInsertSpec_t *out,
                                       const bson_iter_t *in,
                                       mongocrypt_status_t *status) {
    BSON_ASSERT_PARAM(out);
    BSON_ASSERT_PARAM(in);

    *out = (mc_FLE2TextSearchInsertSpec_t){{0}};

    bson_iter_t iter = *in;
    bool has_v = false, has_casef = false, has_diacf = false;
    bool has_substr = false, has_suffix = false, has_prefix = false;

    if (!BSON_ITER_HOLDS_DOCUMENT(&iter)) {
        CLIENT_ERR(ERROR_PREFIX "must be an iterator to a document");
        return false;
    }
    bson_iter_recurse(&iter, &iter);

    while (bson_iter_next(&iter)) {
        const char *field = bson_iter_key(&iter);
        BSON_ASSERT(field);

        IF_FIELD(v);
        {
            out->v = bson_iter_utf8(&iter, &out->len);
            if (!out->v) {
                CLIENT_ERR(ERROR_PREFIX "unsupported BSON type: %s for text search",
                           mc_bson_type_to_string(bson_iter_type(&iter)));
                goto fail;
            }
            out->v_iter = iter;
        }
        END_IF_FIELD;

        IF_FIELD(casef);
        {
            if (!BSON_ITER_HOLDS_BOOL(&iter)) {
                CLIENT_ERR(ERROR_PREFIX "'casef' must be a bool");
                goto fail;
            }
            out->casef = bson_iter_bool(&iter);
        }
        END_IF_FIELD;

        IF_FIELD(diacf);
        {
            if (!BSON_ITER_HOLDS_BOOL(&iter)) {
                CLIENT_ERR(ERROR_PREFIX "'diacf' must be a bool");
                goto fail;
            }
            out->diacf = bson_iter_bool(&iter);
        }
        END_IF_FIELD;

        IF_FIELD(substr);
        {
            if (!mc_FLE2SubstringInsertSpec_parse(&out->substr.value, &iter, status)) {
                goto fail;
            }
            out->substr.set = true;
        }
        END_IF_FIELD;

        IF_FIELD(suffix);
        {
            if (!mc_FLE2SuffixInsertSpec_parse(&out->suffix.value, &iter, status)) {
                goto fail;
            }
            out->suffix.set = true;
        }
        END_IF_FIELD;

        IF_FIELD(prefix);
        {
            if (!mc_FLE2PrefixInsertSpec_parse(&out->prefix.value, &iter, status)) {
                goto fail;
            }
            out->prefix.set = true;
        }
        END_IF_FIELD;
    }

    CHECK_HAS(v)
    CHECK_HAS(casef)
    CHECK_HAS(diacf)
    // one of substr/suffix/prefix must be set
    if (!(has_substr || has_suffix || has_prefix)) {
        CLIENT_ERR(ERROR_PREFIX "Must have a substring, suffix, or prefix index specification");
        goto fail;
    }
    return true;

fail:
    return false;
}

#undef ERROR_PREFIX<|MERGE_RESOLUTION|>--- conflicted
+++ resolved
@@ -358,14 +358,9 @@
         const char *field = bson_iter_key(&iter);
         BSON_ASSERT(field);
 
-<<<<<<< HEAD
         IF_FIELD(edgesInfo);
         {
-            if (!mc_FLE2RangeFindSpecEdgesInfo_parse(&out->edgesInfo.value, &iter, use_range_v2, status)) {
-=======
-        IF_FIELD(edgesInfo) {
             if (!mc_FLE2RangeFindSpecEdgesInfo_parse(&out->edgesInfo.value, &iter, status)) {
->>>>>>> caf71767
                 goto fail;
             }
             out->edgesInfo.set = true;
