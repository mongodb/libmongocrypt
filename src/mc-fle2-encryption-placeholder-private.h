/*
 * Copyright 2022-present MongoDB, Inc.
 *
 * Licensed under the Apache License, Version 2.0 (the "License");
 * you may not use this file except in compliance with the License.
 * You may obtain a copy of the License at
 *
 *   http://www.apache.org/licenses/LICENSE-2.0
 *
 * Unless required by applicable law or agreed to in writing, software
 * distributed under the License is distributed on an "AS IS" BASIS,
 * WITHOUT WARRANTIES OR CONDITIONS OF ANY KIND, either express or implied.
 * See the License for the specific language governing permissions and
 * limitations under the License.
 */

#ifndef MC_FLE2_ENCRYPTION_PLACEHOLDER_PRIVATE_H
#define MC_FLE2_ENCRYPTION_PLACEHOLDER_PRIVATE_H

#include <bson/bson.h>

#include "mc-fle2-find-range-payload-private.h"
#include "mc-optional-private.h"
#include "mongocrypt-private.h"
#include "mongocrypt.h"

/** FLE2RangeFindSpecEdgesInfo represents the information needed to generate
 * edges for a range find query. It is encoded inside an FLE2RangeFindSpec. See
 * https://github.com/mongodb/mongo/blob/master/src/mongo/crypto/fle_field_schema.idl
 * for the representation in the MongoDB server.
 *
 * Bounds on range queries are referred to as lowerBound or lb, and upperBound
 * or ub. Bounds on an underlying range index are referred to as min and max.
 */
typedef struct {
    // lowerBound is the lower bound for an encrypted range query.
    bson_iter_t lowerBound;
    // lbIncluded indicates if the lower bound should be included in the range.
    bool lbIncluded;
    // upperBound is the upperBound for an encrypted range query.
    bson_iter_t upperBound;
    // ubIncluded indicates if the upper bound should be included in the range.
    bool ubIncluded;
    // indexMin is the minimum value for the encrypted index that this query is
    // using.
    bson_iter_t indexMin;
    // indexMax is the maximum value for the encrypted index that this query is
    // using.
    bson_iter_t indexMax;
    // precision determines the number of digits after the decimal point for
    // floating point values.
    mc_optional_int32_t precision;
    // trimFactor determines how many root levels of the hypergraph to trim.
    mc_optional_int32_t trimFactor;
} mc_FLE2RangeFindSpecEdgesInfo_t;

// `mc_FLE2RangeFindSpecEdgesInfo_t` inherits extended alignment from libbson. To dynamically allocate, use
// aligned allocation (e.g. BSON_ALIGNED_ALLOC)
BSON_STATIC_ASSERT2(alignof_mc_FLE2RangeFindSpecEdgesInfo_t,
                    BSON_ALIGNOF(mc_FLE2RangeFindSpecEdgesInfo_t) >= BSON_ALIGNOF(bson_iter_t));

/** FLE2RangeFindSpec represents the range find specification that is encoded
 * inside of a FLE2EncryptionPlaceholder. See
 * https://github.com/mongodb/mongo/blob/master/src/mongo/crypto/fle_field_schema.idl
 * for the representation in the MongoDB server.
 */
typedef struct {
    // edgesInfo is the information about the edges in an FLE2 find payload.
    struct {
        mc_FLE2RangeFindSpecEdgesInfo_t value;
        bool set;
    } edgesInfo;

    // payloadId Id of payload - must be paired with another payload.
    int32_t payloadId;
    // firstOperator represents the first query operator for which this payload
    // was generated.
    mc_FLE2RangeOperator_t firstOperator;
    // secondOperator represents the second query operator for which this payload
    // was generated. Only populated for two-sided ranges. It is 0 if unset.
    mc_FLE2RangeOperator_t secondOperator;
} mc_FLE2RangeFindSpec_t;

// `mc_FLE2RangeFindSpec_t` inherits extended alignment from libbson. To dynamically allocate, use
// aligned allocation (e.g. BSON_ALIGNED_ALLOC)
BSON_STATIC_ASSERT2(alignof_mc_FLE2RangeFindSpec_t,
                    BSON_ALIGNOF(mc_FLE2RangeFindSpec_t) >= BSON_ALIGNOF(mc_FLE2RangeFindSpecEdgesInfo_t));

bool mc_FLE2RangeFindSpec_parse(mc_FLE2RangeFindSpec_t *out,
                                const bson_iter_t *in,
                                bool use_range_v2,
                                mongocrypt_status_t *status);

/** mc_FLE2RangeInsertSpec_t represents the range insert specification that is
 * encoded inside of a FLE2EncryptionPlaceholder. See
 * https://github.com/mongodb/mongo/blob/master/src/mongo/crypto/fle_field_schema.idl#L364
 * for the representation in the MongoDB server. */
typedef struct {
    // v is the value to encrypt.
    bson_iter_t v;
    // min is the Queryable Encryption min bound for range.
    bson_iter_t min;
    // max is the Queryable Encryption max bound for range.
    bson_iter_t max;
    // precision determines the number of digits after the decimal point for
    // floating point values.
    mc_optional_int32_t precision;
    // trimFactor determines how many root levels of the hypergraph to trim.
    mc_optional_int32_t trimFactor;
} mc_FLE2RangeInsertSpec_t;

// `mc_FLE2RangeInsertSpec_t` inherits extended alignment from libbson. To dynamically allocate, use
// aligned allocation (e.g. BSON_ALIGNED_ALLOC)
BSON_STATIC_ASSERT2(alignof_mc_FLE2RangeInsertSpec_t,
                    BSON_ALIGNOF(mc_FLE2RangeInsertSpec_t) >= BSON_ALIGNOF(bson_iter_t));

bool mc_FLE2RangeInsertSpec_parse(mc_FLE2RangeInsertSpec_t *out,
                                  const bson_iter_t *in,
                                  bool use_range_v2,
                                  mongocrypt_status_t *status);

<<<<<<< HEAD
/* mc_FLE2SubstringInsertSpec_t holds the parameters used to encode for substring search. */
typedef struct {
    // max substring code point length to be indexed
    int32_t mlen;
    // upper bound code point length of valid substring queries
    int32_t ub;
    // lower bound code point length of valid substring queries
    int32_t lb;
} mc_FLE2SubstringInsertSpec_t;

/* mc_FLE2SuffixInsertSpec_t holds the parameters used to encode for suffix search. */
typedef struct {
    // upper bound code point length of valid suffix queries
    int32_t ub;
    // lower bound code point length of valid suffix queries
    int32_t lb;
} mc_FLE2SuffixInsertSpec_t;

/* mc_FLE2PrefixInsertSpec_t holds the parameters used to encode for prefix search. */
typedef struct {
    // upper bound code point length of valid prefix queries
    int32_t ub;
    // lower bound code point length of valid prefix queries
    int32_t lb;
} mc_FLE2PrefixInsertSpec_t;

/** mc_FLE2TextSearchInsertSpec_t represents the text search insert specification that is
 * encoded inside of a FLE2EncryptionPlaceholder. See
 * https://github.com/mongodb/mongo/blob/master/src/mongo/crypto/fle_field_schema.idl
 * for the representation in the MongoDB server. */
typedef struct {
    // v is the value to encrypt.
    bson_iter_t v;
    // casef is whether or not to case fold
    bool casef;
    // diacf is whether or not to diacritic fold
    bool diacf;

    // optional parameters for substring search
    struct {
        mc_FLE2SubstringInsertSpec_t value;
        bool set;
    } substringSpec;

    // optional parameters for suffix search
    struct {
        mc_FLE2SuffixInsertSpec_t value;
        bool set;
    } suffixSpec;

    // optional parameters for prefix search
    struct {
        mc_FLE2PrefixInsertSpec_t value;
        bool set;
    } prefixSpec;
} mc_FLE2TextSearchInsertSpec_t;

// `mc_FLE2TextSearchInsertSpec_t` inherits extended alignment from libbson. To dynamically allocate, use
// aligned allocation (e.g. BSON_ALIGNED_ALLOC)
BSON_STATIC_ASSERT2(alignof_mc_FLE2TextSearchInsertSpec_t,
                    BSON_ALIGNOF(mc_FLE2TextSearchInsertSpec_t) >= BSON_ALIGNOF(bson_iter_t));

bool mc_FLE2TextSearchInsertSpec_parse(mc_FLE2TextSearchInsertSpec_t *out,
                                       const bson_iter_t *in,
                                       mongocrypt_status_t *status);
=======
// Note: For the substring/suffix/prefix insert specs, all lengths are in terms of number of UTF-8 codepoints, not
// number of bytes.
typedef struct {
    // mlen is the max string length that can be indexed.
    uint32_t mlen;
    // lb is the lower bound on the length of substrings to be indexed.
    uint32_t lb;
    // ub is the upper bound on the length of substrings to be indexed.
    uint32_t ub;
} mc_FLE2SubstringInsertSpec_t;

typedef struct {
    // lb is the lower bound on the length of suffixes to be indexed.
    uint32_t lb;
    // ub is the upper bound on the length of suffixes to be indexed.
    uint32_t ub;
} mc_FLE2SuffixInsertSpec_t;

typedef struct {
    // lb is the lower bound on the length of prefixes to be indexed.
    uint32_t lb;
    // ub is the upper bound on the length of prefixes to be indexed.
    uint32_t ub;
} mc_FLE2PrefixInsertSpec_t;

typedef struct {
    // v is the value to encrypt.
    const char *v;
    // len is the byte length of v.
    uint32_t len;

    // substr is the spec for substring indexing.
    struct {
        mc_FLE2SubstringInsertSpec_t value;
        bool set;
    } substr;

    // suffix is the spec for suffix indexing.
    struct {
        mc_FLE2SuffixInsertSpec_t value;
        bool set;
    } suffix;

    // prefix is the spec for prefix indexing.
    struct {
        mc_FLE2PrefixInsertSpec_t value;
        bool set;
    } prefix;

    // casef indicates if case folding is enabled.
    bool casef;
    // diacf indicates if diacritic folding is enabled.
    bool diacf;
} mc_FLE2TextSearchInsertSpec_t;
>>>>>>> a98c8bf4

/** FLE2EncryptionPlaceholder implements Encryption BinData (subtype 6)
 * sub-subtype 0, the intent-to-encrypt mapping. Contains a value to encrypt and
 * a description of how it should be encrypted.
 *
 * For automatic encryption, FLE2EncryptionPlaceholder is created by query
 * analysis (mongocryptd or mongo_crypt shared library). For explicit
 * encryption, FLE2EncryptionPlaceholder is created by libmongocrypt.
 *
 * FLE2EncryptionPlaceholder is processed by libmongocrypt into a payload
 * suitable to send to the MongoDB server (mongod/mongos).
 *
 * See
 * https://github.com/mongodb/mongo/blob/d870dda33fb75983f628636ff8f849c7f1c90b09/src/mongo/crypto/fle_field_schema.idl#L133
 * for the representation in the MongoDB server.
 */

typedef struct {
    mongocrypt_fle2_placeholder_type_t type;
    mongocrypt_fle2_encryption_algorithm_t algorithm;
    bson_iter_t v_iter;
    _mongocrypt_buffer_t index_key_id;
    _mongocrypt_buffer_t user_key_id;
    int64_t maxContentionFactor;
    // sparsity is the Queryable Encryption range hypergraph sparsity factor
    int64_t sparsity;
} mc_FLE2EncryptionPlaceholder_t;

// `mc_FLE2EncryptionPlaceholder_t` inherits extended alignment from libbson. To dynamically allocate, use
// aligned allocation (e.g. BSON_ALIGNED_ALLOC)
BSON_STATIC_ASSERT2(alignof_mc_FLE2EncryptionPlaceholder_t,
                    BSON_ALIGNOF(mc_FLE2EncryptionPlaceholder_t) >= BSON_ALIGNOF(bson_iter_t));

void mc_FLE2EncryptionPlaceholder_init(mc_FLE2EncryptionPlaceholder_t *placeholder);

bool mc_FLE2EncryptionPlaceholder_parse(mc_FLE2EncryptionPlaceholder_t *out,
                                        const bson_t *in,
                                        mongocrypt_status_t *status);

void mc_FLE2EncryptionPlaceholder_cleanup(mc_FLE2EncryptionPlaceholder_t *placeholder);

/* mc_validate_contention is used to check that contention is a valid
 * value. contention may come from the 'cm' field in FLE2EncryptionPlaceholder
 * or from mongocrypt_ctx_setopt_contention_factor. */
bool mc_validate_contention(int64_t contention, mongocrypt_status_t *status);

/* mc_validate_sparsity is used to check that sparsity is a valid
 * value. */
bool mc_validate_sparsity(int64_t sparsity, mongocrypt_status_t *status);

#endif /* MC_FLE2_ENCRYPTION_PLACEHOLDER_PRIVATE_H */<|MERGE_RESOLUTION|>--- conflicted
+++ resolved
@@ -119,75 +119,9 @@
                                   bool use_range_v2,
                                   mongocrypt_status_t *status);
 
-<<<<<<< HEAD
-/* mc_FLE2SubstringInsertSpec_t holds the parameters used to encode for substring search. */
-typedef struct {
-    // max substring code point length to be indexed
-    int32_t mlen;
-    // upper bound code point length of valid substring queries
-    int32_t ub;
-    // lower bound code point length of valid substring queries
-    int32_t lb;
-} mc_FLE2SubstringInsertSpec_t;
-
-/* mc_FLE2SuffixInsertSpec_t holds the parameters used to encode for suffix search. */
-typedef struct {
-    // upper bound code point length of valid suffix queries
-    int32_t ub;
-    // lower bound code point length of valid suffix queries
-    int32_t lb;
-} mc_FLE2SuffixInsertSpec_t;
-
-/* mc_FLE2PrefixInsertSpec_t holds the parameters used to encode for prefix search. */
-typedef struct {
-    // upper bound code point length of valid prefix queries
-    int32_t ub;
-    // lower bound code point length of valid prefix queries
-    int32_t lb;
-} mc_FLE2PrefixInsertSpec_t;
-
-/** mc_FLE2TextSearchInsertSpec_t represents the text search insert specification that is
- * encoded inside of a FLE2EncryptionPlaceholder. See
- * https://github.com/mongodb/mongo/blob/master/src/mongo/crypto/fle_field_schema.idl
- * for the representation in the MongoDB server. */
-typedef struct {
-    // v is the value to encrypt.
-    bson_iter_t v;
-    // casef is whether or not to case fold
-    bool casef;
-    // diacf is whether or not to diacritic fold
-    bool diacf;
-
-    // optional parameters for substring search
-    struct {
-        mc_FLE2SubstringInsertSpec_t value;
-        bool set;
-    } substringSpec;
-
-    // optional parameters for suffix search
-    struct {
-        mc_FLE2SuffixInsertSpec_t value;
-        bool set;
-    } suffixSpec;
-
-    // optional parameters for prefix search
-    struct {
-        mc_FLE2PrefixInsertSpec_t value;
-        bool set;
-    } prefixSpec;
-} mc_FLE2TextSearchInsertSpec_t;
-
-// `mc_FLE2TextSearchInsertSpec_t` inherits extended alignment from libbson. To dynamically allocate, use
-// aligned allocation (e.g. BSON_ALIGNED_ALLOC)
-BSON_STATIC_ASSERT2(alignof_mc_FLE2TextSearchInsertSpec_t,
-                    BSON_ALIGNOF(mc_FLE2TextSearchInsertSpec_t) >= BSON_ALIGNOF(bson_iter_t));
-
-bool mc_FLE2TextSearchInsertSpec_parse(mc_FLE2TextSearchInsertSpec_t *out,
-                                       const bson_iter_t *in,
-                                       mongocrypt_status_t *status);
-=======
 // Note: For the substring/suffix/prefix insert specs, all lengths are in terms of number of UTF-8 codepoints, not
 // number of bytes.
+/* mc_FLE2SubstringInsertSpec_t holds the parameters used to encode for substring search. */
 typedef struct {
     // mlen is the max string length that can be indexed.
     uint32_t mlen;
@@ -197,6 +131,7 @@
     uint32_t ub;
 } mc_FLE2SubstringInsertSpec_t;
 
+/* mc_FLE2SuffixInsertSpec_t holds the parameters used to encode for suffix search. */
 typedef struct {
     // lb is the lower bound on the length of suffixes to be indexed.
     uint32_t lb;
@@ -204,6 +139,7 @@
     uint32_t ub;
 } mc_FLE2SuffixInsertSpec_t;
 
+/* mc_FLE2PrefixInsertSpec_t holds the parameters used to encode for prefix search. */
 typedef struct {
     // lb is the lower bound on the length of prefixes to be indexed.
     uint32_t lb;
@@ -211,6 +147,10 @@
     uint32_t ub;
 } mc_FLE2PrefixInsertSpec_t;
 
+/** mc_FLE2TextSearchInsertSpec_t represents the text search insert specification that is
+ * encoded inside of a FLE2EncryptionPlaceholder. See
+ * https://github.com/mongodb/mongo/blob/master/src/mongo/crypto/fle_field_schema.idl
+ * for the representation in the MongoDB server. */
 typedef struct {
     // v is the value to encrypt.
     const char *v;
@@ -240,7 +180,10 @@
     // diacf indicates if diacritic folding is enabled.
     bool diacf;
 } mc_FLE2TextSearchInsertSpec_t;
->>>>>>> a98c8bf4
+
+bool mc_FLE2TextSearchInsertSpec_parse(mc_FLE2TextSearchInsertSpec_t *out,
+                                       const bson_iter_t *in,
+                                       mongocrypt_status_t *status);
 
 /** FLE2EncryptionPlaceholder implements Encryption BinData (subtype 6)
  * sub-subtype 0, the intent-to-encrypt mapping. Contains a value to encrypt and
