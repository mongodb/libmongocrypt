--- conflicted
+++ resolved
@@ -14,11 +14,7 @@
  * limitations under the License.
  */
 
-<<<<<<< HEAD
-#include <mlib/thread.h>
-=======
 #include "mlib/thread.h"
->>>>>>> 16028a0a
 
 #include <kms_message/kms_message.h>
 #include <bson/bson.h>
@@ -133,11 +129,7 @@
 
    static mlib_once_flag init_flag = MLIB_ONCE_INITIALIZER;
 
-<<<<<<< HEAD
-   if (mlib_call_once (&init_flag, _mongocrypt_do_init) != 0 ||
-=======
    if (!mlib_call_once (&init_flag, _mongocrypt_do_init) ||
->>>>>>> 16028a0a
        !_native_crypto_initialized) {
       mongocrypt_status_t *status = crypt->status;
 
