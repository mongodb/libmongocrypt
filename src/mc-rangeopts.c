--- conflicted
+++ resolved
@@ -38,15 +38,6 @@
     continue;                                                                                                          \
     }
 
-<<<<<<< HEAD
-#define CHECK_HAS(Name)                                                                                                \
-    if (!has_##Name) {                                                                                                 \
-        CLIENT_ERR(ERROR_PREFIX "Missing field '" #Name "'");                                                          \
-        return false;                                                                                                  \
-    }
-
-=======
->>>>>>> fd8eef3e
 #define ERROR_PREFIX "Error parsing RangeOpts"
 
 bool mc_RangeOpts_parse(mc_RangeOpts_t *ro, const bson_t *in, bool use_range_v2, mongocrypt_status_t *status) {
