--- conflicted
+++ resolved
@@ -245,14 +245,9 @@
 
       // We can overflow if max = max double and min = min double so make sure
       // we have finite number after we do subtraction
-<<<<<<< HEAD
-      if (isfinite (range)) {
-         // This creates a range which is wider than we permit by our min/max
-=======
       // Ignore conversion warnings to fix error with glibc.
       if (mc_isfinite (range)) {
          // This creates a range which is wider then we permit by our min/max
->>>>>>> 71704c5a
          // bounds check with the +1 but it is as the algorithm is written in
          // WRITING-11907.
          double rangeAndPrecision =
