/*
 * Copyright 2019-present MongoDB, Inc.
 *
 * Licensed under the Apache License, Version 2.0 (the "License");
 * you may not use this file except in compliance with the License.
 * You may obtain a copy of the License at
 *
 *   http://www.apache.org/licenses/LICENSE-2.0
 *
 * Unless required by applicable law or agreed to in writing, software
 * distributed under the License is distributed on an "AS IS" BASIS,
 * WITHOUT WARRANTIES OR CONDITIONS OF ANY KIND, either express or implied.
 * See the License for the specific language governing permissions and
 * limitations under the License.
 */

#include "mc-fle-blob-subtype-private.h"
#include "mc-fle2-encryption-placeholder-private.h"
#include "mc-fle2-find-equality-payload-private.h"
#include "mc-fle2-find-range-payload-private.h"
#include "mc-fle2-insert-update-payload-private.h"
#include "mc-fle2-payload-uev-private.h"
#include "mc-range-mincover-private.h"
#include "mc-range-encoding-private.h"
#include "mc-range-edge-generation-private.h"
#include "mc-tokens-private.h"
#include "mongocrypt.h"
#include "mongocrypt-buffer-private.h"
#include "mongocrypt-ciphertext-private.h"
#include "mongocrypt-crypto-private.h"
#include "mongocrypt-key-broker-private.h"
#include "mongocrypt-marking-private.h"
#include "mongocrypt-util-private.h" // mc_bson_type_to_string

#include <math.h> // isinf

static bool
_mongocrypt_marking_parse_fle1_placeholder (const bson_t *in,
                                            _mongocrypt_marking_t *out,
                                            mongocrypt_status_t *status)
{
   bson_iter_t iter;
   bool has_ki = false, has_ka = false, has_a = false, has_v = false;

   BSON_ASSERT_PARAM (in);
   BSON_ASSERT_PARAM (out);

   out->type = MONGOCRYPT_MARKING_FLE1_BY_ID;

   if (!bson_iter_init (&iter, in)) {
      CLIENT_ERR ("invalid BSON");
      return false;
   }

   while (bson_iter_next (&iter)) {
      const char *field;

      field = bson_iter_key (&iter);
      BSON_ASSERT (field);
      if (0 == strcmp ("ki", field)) {
         has_ki = true;
         if (!_mongocrypt_buffer_from_uuid_iter (&out->key_id, &iter)) {
            CLIENT_ERR ("key id must be a UUID");
            return false;
         }
         continue;
      }

      if (0 == strcmp ("ka", field)) {
         has_ka = true;
         /* Some bson_value types are not allowed to be key alt names */
         const bson_value_t *value;

         value = bson_iter_value (&iter);

         if (!BSON_ITER_HOLDS_UTF8 (&iter)) {
            CLIENT_ERR ("key alt name must be a UTF8");
            return false;
         }
         /* CDRIVER-3100 We must make a copy of this value; the result of
          * bson_iter_value is ephemeral. */
         bson_value_copy (value, &out->key_alt_name);
         out->type = MONGOCRYPT_MARKING_FLE1_BY_ALTNAME;
         continue;
      }

      if (0 == strcmp ("v", field)) {
         has_v = true;
         memcpy (&out->v_iter, &iter, sizeof (bson_iter_t));
         continue;
      }


      if (0 == strcmp ("a", field)) {
         int32_t algorithm;

         has_a = true;
         if (!BSON_ITER_HOLDS_INT32 (&iter)) {
            CLIENT_ERR ("invalid marking, 'a' must be an int32");
            return false;
         }
         algorithm = bson_iter_int32 (&iter);
         if (algorithm != MONGOCRYPT_ENCRYPTION_ALGORITHM_DETERMINISTIC &&
             algorithm != MONGOCRYPT_ENCRYPTION_ALGORITHM_RANDOM) {
            CLIENT_ERR ("invalid algorithm value: %d", algorithm);
            return false;
         }
         out->algorithm = (mongocrypt_encryption_algorithm_t) algorithm;
         continue;
      }

      CLIENT_ERR ("unrecognized field '%s'", field);
      return false;
   }

   if (!has_v) {
      CLIENT_ERR ("no 'v' specified");
      return false;
   }

   if (!has_ki && !has_ka) {
      CLIENT_ERR ("neither 'ki' nor 'ka' specified");
      return false;
   }

   if (has_ki && has_ka) {
      CLIENT_ERR ("both 'ki' and 'ka' specified");
      return false;
   }

   if (!has_a) {
      CLIENT_ERR ("no 'a' specified");
      return false;
   }

   return true;
}

static bool
_mongocrypt_marking_parse_fle2_placeholder (const bson_t *in,
                                            _mongocrypt_marking_t *out,
                                            mongocrypt_status_t *status)
{
   BSON_ASSERT_PARAM (in);
   BSON_ASSERT_PARAM (out);

   out->type = MONGOCRYPT_MARKING_FLE2_ENCRYPTION;
   return mc_FLE2EncryptionPlaceholder_parse (&out->fle2, in, status);
}

bool
_mongocrypt_marking_parse_unowned (const _mongocrypt_buffer_t *in,
                                   _mongocrypt_marking_t *out,
                                   mongocrypt_status_t *status)
{
   bson_t bson;

   BSON_ASSERT_PARAM (in);
   BSON_ASSERT_PARAM (out);

   _mongocrypt_marking_init (out);
   /* 5 for minimal BSON object, plus one for blob subtype */
   if (in->len < 6) {
      CLIENT_ERR ("invalid marking, length < 6");
      return false;
   }

   if (!bson_init_static (&bson, in->data + 1, in->len - 1) ||
       !bson_validate (&bson, BSON_VALIDATE_NONE, NULL)) {
      CLIENT_ERR ("invalid BSON");
      return false;
   }

   if (in->data[0] == MC_SUBTYPE_FLE1EncryptionPlaceholder) {
      return _mongocrypt_marking_parse_fle1_placeholder (&bson, out, status);
   } else if (in->data[0] == MC_SUBTYPE_FLE2EncryptionPlaceholder) {
      return _mongocrypt_marking_parse_fle2_placeholder (&bson, out, status);
   } else {
      CLIENT_ERR ("invalid marking, first byte must be 0 or 3");
      return false;
   }
}


void
_mongocrypt_marking_init (_mongocrypt_marking_t *marking)
{
   BSON_ASSERT_PARAM (marking);

   memset (marking, 0, sizeof (*marking));
}


void
_mongocrypt_marking_cleanup (_mongocrypt_marking_t *marking)
{
   if (!marking) {
      return;
   }
   if (marking->type == MONGOCRYPT_MARKING_FLE2_ENCRYPTION) {
      mc_FLE2EncryptionPlaceholder_cleanup (&marking->fle2);
      return;
   }

   // else FLE1
   _mongocrypt_buffer_cleanup (&marking->key_id);
   bson_value_destroy (&marking->key_alt_name);
}


/**
 * Calculates:
 * E?CToken = HMAC(collectionLevel1Token, n)
 * E?CDerivedFromDataToken = HMAC(E?CToken, value)
 * E?CDerivedFromDataTokenAndCounter = HMAC(E?CDerivedFromDataToken, c)
 *
 * E?C = EDC|ESC|ECC
 * n = 1 for EDC, 2 for ESC, 3 for ECC
 * c = maxContentionCounter
 *
 * E?CDerivedFromDataTokenAndCounter is saved to out,
 * which is initialized even on failure.
 */
#define DERIVE_TOKEN_IMPL(Name)                                                \
   static bool _fle2_derive_##Name##_token (                                   \
      _mongocrypt_crypto_t *crypto,                                            \
      _mongocrypt_buffer_t *out,                                               \
      const mc_CollectionsLevel1Token_t *level1Token,                          \
      const _mongocrypt_buffer_t *value,                                       \
      bool useCounter,                                                         \
      int64_t counter,                                                         \
      mongocrypt_status_t *status)                                             \
   {                                                                           \
      BSON_ASSERT_PARAM (crypto);                                              \
      BSON_ASSERT_PARAM (out);                                                 \
      BSON_ASSERT_PARAM (level1Token);                                         \
      BSON_ASSERT_PARAM (value);                                               \
                                                                               \
      _mongocrypt_buffer_init (out);                                           \
                                                                               \
      mc_##Name##Token_t *token =                                              \
         mc_##Name##Token_new (crypto, level1Token, status);                   \
      if (!token) {                                                            \
         return false;                                                         \
      }                                                                        \
                                                                               \
      mc_##Name##DerivedFromDataToken_t *fromDataToken =                       \
         mc_##Name##DerivedFromDataToken_new (crypto, token, value, status);   \
      mc_##Name##Token_destroy (token);                                        \
      if (!fromDataToken) {                                                    \
         return false;                                                         \
      }                                                                        \
                                                                               \
      if (!useCounter) {                                                       \
         /* FindEqualityPayload uses *fromDataToken */                         \
         _mongocrypt_buffer_copy_to (                                          \
            mc_##Name##DerivedFromDataToken_get (fromDataToken), out);         \
         mc_##Name##DerivedFromDataToken_destroy (fromDataToken);              \
         return true;                                                          \
      }                                                                        \
                                                                               \
      /* InsertUpdatePayload continues through *fromDataTokenAndCounter */     \
      mc_##Name##DerivedFromDataTokenAndCounter_t *fromTokenAndCounter =       \
         mc_##Name##DerivedFromDataTokenAndCounter_new (                       \
            crypto, fromDataToken, counter, status);                           \
      mc_##Name##DerivedFromDataToken_destroy (fromDataToken);                 \
      if (!fromTokenAndCounter) {                                              \
         return false;                                                         \
      }                                                                        \
                                                                               \
      _mongocrypt_buffer_copy_to (                                             \
         mc_##Name##DerivedFromDataTokenAndCounter_get (fromTokenAndCounter),  \
         out);                                                                 \
      mc_##Name##DerivedFromDataTokenAndCounter_destroy (fromTokenAndCounter); \
                                                                               \
      return true;                                                             \
   }

DERIVE_TOKEN_IMPL (EDC)
DERIVE_TOKEN_IMPL (ESC)
DERIVE_TOKEN_IMPL (ECC)

#undef DERIVE_TOKEN_IMPL

static bool
_fle2_placeholder_aes_ctr_encrypt (_mongocrypt_key_broker_t *kb,
                                   const _mongocrypt_buffer_t *key,
                                   const _mongocrypt_buffer_t *in,
                                   _mongocrypt_buffer_t *out,
                                   mongocrypt_status_t *status)
{
   BSON_ASSERT_PARAM (kb);
   BSON_ASSERT_PARAM (key);
   BSON_ASSERT_PARAM (in);
   BSON_ASSERT_PARAM (out);
   BSON_ASSERT (kb->crypt);

   _mongocrypt_crypto_t *crypto = kb->crypt->crypto;
   _mongocrypt_buffer_t iv;
   const uint32_t cipherlen =
      _mongocrypt_fle2_calculate_ciphertext_len (in->len);
   uint32_t written = 0;

   _mongocrypt_buffer_init_size (out, cipherlen);

   BSON_ASSERT (
      _mongocrypt_buffer_from_subrange (&iv, out, 0, MONGOCRYPT_IV_LEN));
   if (!_mongocrypt_random (crypto, &iv, MONGOCRYPT_IV_LEN, status)) {
      return false;
   }

   if (!_mongocrypt_fle2_do_encryption (
          crypto, &iv, key, in, out, &written, status)) {
      _mongocrypt_buffer_cleanup (out);
      _mongocrypt_buffer_init (out);
      return false;
   }

   return true;
}


static bool
_fle2_placeholder_aead_encrypt (_mongocrypt_key_broker_t *kb,
                                const _mongocrypt_buffer_t *keyId,
                                const _mongocrypt_buffer_t *in,
                                _mongocrypt_buffer_t *out,
                                mongocrypt_status_t *status)
{
   BSON_ASSERT_PARAM (kb);
   BSON_ASSERT_PARAM (keyId);
   BSON_ASSERT_PARAM (in);
   BSON_ASSERT_PARAM (out);
   BSON_ASSERT (kb->crypt);

   _mongocrypt_crypto_t *crypto = kb->crypt->crypto;
   _mongocrypt_buffer_t iv, key;
   const uint32_t cipherlen =
      _mongocrypt_fle2aead_calculate_ciphertext_len (in->len);
   uint32_t written = 0;
   bool res;

   if (!_mongocrypt_key_broker_decrypted_key_by_id (kb, keyId, &key)) {
      CLIENT_ERR ("unable to retrieve key");
      return false;
   }

   _mongocrypt_buffer_init_size (&iv, MONGOCRYPT_IV_LEN);
   if (!_mongocrypt_random (crypto, &iv, iv.len, status)) {
      _mongocrypt_buffer_cleanup (&key);
      return false;
   }

   _mongocrypt_buffer_init_size (out, cipherlen);
   res = _mongocrypt_fle2aead_do_encryption (
      crypto, &iv, keyId, &key, in, out, &written, status);
   _mongocrypt_buffer_cleanup (&key);
   _mongocrypt_buffer_cleanup (&iv);

   if (!res) {
      _mongocrypt_buffer_cleanup (out);
      _mongocrypt_buffer_init (out);
      return false;
   }

   return true;
}


// Field derivations shared by both INSERT and FIND payloads.
typedef struct {
   _mongocrypt_buffer_t tokenKey;
   mc_CollectionsLevel1Token_t *collectionsLevel1Token;
   _mongocrypt_buffer_t edcDerivedToken;
   _mongocrypt_buffer_t escDerivedToken;
   _mongocrypt_buffer_t eccDerivedToken;
} _FLE2EncryptedPayloadCommon_t;

static void
_FLE2EncryptedPayloadCommon_cleanup (_FLE2EncryptedPayloadCommon_t *common)
{
   if (!common) {
      return;
   }

   _mongocrypt_buffer_cleanup (&common->tokenKey);
   mc_CollectionsLevel1Token_destroy (common->collectionsLevel1Token);
   _mongocrypt_buffer_cleanup (&common->edcDerivedToken);
   _mongocrypt_buffer_cleanup (&common->escDerivedToken);
   _mongocrypt_buffer_cleanup (&common->eccDerivedToken);
   memset (common, 0, sizeof (*common));
}

// _get_tokenKey returns the tokenKey identified by indexKeyId.
// Returns false on error.
static bool
_get_tokenKey (_mongocrypt_key_broker_t *kb,
               const _mongocrypt_buffer_t *indexKeyId,
               _mongocrypt_buffer_t *tokenKey,
               mongocrypt_status_t *status)
{
   BSON_ASSERT_PARAM (kb);
   BSON_ASSERT_PARAM (indexKeyId);
   BSON_ASSERT_PARAM (tokenKey);

   _mongocrypt_buffer_t indexKey = {0};
   _mongocrypt_buffer_init (tokenKey);

   if (!_mongocrypt_key_broker_decrypted_key_by_id (
          kb, indexKeyId, &indexKey)) {
      CLIENT_ERR ("unable to retrieve key");
      return false;
   }

   if (indexKey.len != MONGOCRYPT_KEY_LEN) {
      CLIENT_ERR ("invalid indexKey, expected len=%" PRIu32
                  ", got len=%" PRIu32,
                  MONGOCRYPT_KEY_LEN,
                  indexKey.len);
      _mongocrypt_buffer_cleanup (&indexKey);
      return false;
   }

   // indexKey is 3 equal sized keys: [Ke][Km][TokenKey]
   BSON_ASSERT (MONGOCRYPT_KEY_LEN == (3 * MONGOCRYPT_TOKEN_KEY_LEN));
   if (!_mongocrypt_buffer_copy_from_data_and_size (
          tokenKey,
          indexKey.data + (2 * MONGOCRYPT_TOKEN_KEY_LEN),
          MONGOCRYPT_TOKEN_KEY_LEN)) {
      CLIENT_ERR ("failed allocating memory for token key");
      _mongocrypt_buffer_cleanup (&indexKey);
      return false;
   }
   _mongocrypt_buffer_cleanup (&indexKey);
   return true;
}

static bool
_mongocrypt_fle2_placeholder_common (_mongocrypt_key_broker_t *kb,
                                     _FLE2EncryptedPayloadCommon_t *ret,
                                     const _mongocrypt_buffer_t *indexKeyId,
                                     const _mongocrypt_buffer_t *value,
                                     bool useCounter,
                                     int64_t maxContentionCounter,
                                     mongocrypt_status_t *status)
{
   BSON_ASSERT_PARAM (kb);
   BSON_ASSERT_PARAM (ret);
   BSON_ASSERT_PARAM (indexKeyId);
   BSON_ASSERT_PARAM (value);

   _mongocrypt_crypto_t *crypto = kb->crypt->crypto;
   _mongocrypt_buffer_t indexKey = {0};
   *ret = (_FLE2EncryptedPayloadCommon_t){{0}};

   if (!_get_tokenKey (kb, indexKeyId, &ret->tokenKey, status)) {
      goto fail;
   }

   ret->collectionsLevel1Token =
      mc_CollectionsLevel1Token_new (crypto, &ret->tokenKey, status);
   if (!ret->collectionsLevel1Token) {
      CLIENT_ERR ("unable to derive collectionLevel1Token");
      goto fail;
   }

   if (!_fle2_derive_EDC_token (crypto,
                                &ret->edcDerivedToken,
                                ret->collectionsLevel1Token,
                                value,
                                useCounter,
                                maxContentionCounter,
                                status)) {
      goto fail;
   }

   if (!_fle2_derive_ESC_token (crypto,
                                &ret->escDerivedToken,
                                ret->collectionsLevel1Token,
                                value,
                                useCounter,
                                maxContentionCounter,
                                status)) {
      goto fail;
   }

   if (!_fle2_derive_ECC_token (crypto,
                                &ret->eccDerivedToken,
                                ret->collectionsLevel1Token,
                                value,
                                useCounter,
                                maxContentionCounter,
                                status)) {
      goto fail;
   }

   _mongocrypt_buffer_cleanup (&indexKey);
   return true;

fail:
   _FLE2EncryptedPayloadCommon_cleanup (ret);
   _mongocrypt_buffer_cleanup (&indexKey);
   return false;
}


static bool
_mongocrypt_fle2_placeholder_to_insert_update_ciphertext (
   _mongocrypt_key_broker_t *kb,
   _mongocrypt_marking_t *marking,
   _mongocrypt_ciphertext_t *ciphertext,
   mongocrypt_status_t *status)
{
   BSON_ASSERT_PARAM (kb);
   BSON_ASSERT_PARAM (marking);
   BSON_ASSERT_PARAM (ciphertext);
   BSON_ASSERT (kb->crypt);

   _mongocrypt_crypto_t *crypto = kb->crypt->crypto;
   _FLE2EncryptedPayloadCommon_t common = {{0}};
   _mongocrypt_buffer_t value = {0};
   mc_FLE2EncryptionPlaceholder_t *placeholder = &marking->fle2;
   mc_FLE2InsertUpdatePayload_t payload;
   bool res = false;

   BSON_ASSERT (marking->type == MONGOCRYPT_MARKING_FLE2_ENCRYPTION);
   BSON_ASSERT (placeholder->type == MONGOCRYPT_FLE2_PLACEHOLDER_TYPE_INSERT);
   _mongocrypt_ciphertext_init (ciphertext);
   _mongocrypt_buffer_init (&value);
   mc_FLE2InsertUpdatePayload_init (&payload);

   _mongocrypt_buffer_from_iter (&value, &placeholder->v_iter);

   int64_t contentionFactor = 0;
   if (placeholder->maxContentionCounter > 0) {
      /* Choose a random contentionFactor in the inclusive range [0,
       * placeholder->maxContentionCounter] */
      if (!_mongocrypt_random_int64 (crypto,
                                     placeholder->maxContentionCounter + 1,
                                     &contentionFactor,
                                     status)) {
         goto fail;
      }
   }

   if (!_mongocrypt_fle2_placeholder_common (
          kb,
          &common,
          &placeholder->index_key_id,
          &value,
          true, /* derive tokens using counter */
          contentionFactor,
          status)) {
      goto fail;
   }

   // d := EDCDerivedToken
   _mongocrypt_buffer_steal (&payload.edcDerivedToken, &common.edcDerivedToken);
   // s := ESCDerivedToken
   _mongocrypt_buffer_steal (&payload.escDerivedToken, &common.escDerivedToken);
   // c := ECCDerivedToken
   _mongocrypt_buffer_steal (&payload.eccDerivedToken, &common.eccDerivedToken);

   // p := EncryptCTR(ECOCToken, ESCDerivedFromDataTokenAndCounter ||
   // ECCDerivedFromDataTokenAndCounter)
   {
      _mongocrypt_buffer_t tokens[] = {payload.escDerivedToken,
                                       payload.eccDerivedToken};
      _mongocrypt_buffer_t p;
      _mongocrypt_buffer_concat (&p, tokens, 2);
      mc_ECOCToken_t *ecocToken =
         mc_ECOCToken_new (crypto, common.collectionsLevel1Token, status);
      if (!ecocToken) {
         _mongocrypt_buffer_cleanup (&p);
         goto fail;
      }
      bool ok = _fle2_placeholder_aes_ctr_encrypt (kb,
                                                   mc_ECOCToken_get (ecocToken),
                                                   &p,
                                                   &payload.encryptedTokens,
                                                   status);
      _mongocrypt_buffer_cleanup (&p);
      mc_ECOCToken_destroy (ecocToken);
      if (!ok) {
         goto fail;
      }
   }

   _mongocrypt_buffer_copy_to (&placeholder->index_key_id,
                               &payload.indexKeyId);          // u
   payload.valueType = bson_iter_type (&placeholder->v_iter); // t

   // v := UserKeyId + EncryptAEAD(UserKey, value)
   {
      _mongocrypt_buffer_t tmp[2] = {placeholder->user_key_id, {0}};
      if (!_fle2_placeholder_aead_encrypt (
             kb, &placeholder->user_key_id, &value, &tmp[1], status)) {
         goto fail;
      }
      bool ok = _mongocrypt_buffer_concat (&payload.value, tmp, 2);
      _mongocrypt_buffer_cleanup (&tmp[1]);
      if (!ok) {
         goto fail;
      }
   }

   // e := ServerDataEncryptionLevel1Token
   {
      mc_ServerDataEncryptionLevel1Token_t *serverToken =
         mc_ServerDataEncryptionLevel1Token_new (
            crypto, &common.tokenKey, status);
      if (!serverToken) {
         goto fail;
      }
      _mongocrypt_buffer_copy_to (
         mc_ServerDataEncryptionLevel1Token_get (serverToken),
         &payload.serverEncryptionToken);
      mc_ServerDataEncryptionLevel1Token_destroy (serverToken);
   }

   {
      bson_t out;
      bson_init (&out);
      mc_FLE2InsertUpdatePayload_serialize (&payload, &out);
      _mongocrypt_buffer_steal_from_bson (&ciphertext->data, &out);
   }
   // Do not set ciphertext->original_bson_type and ciphertext->key_id. They are
   // not used for FLE2InsertUpdatePayload.
   ciphertext->blob_subtype = MC_SUBTYPE_FLE2InsertUpdatePayload;

   res = true;
fail:
   mc_FLE2InsertUpdatePayload_cleanup (&payload);
   _mongocrypt_buffer_cleanup (&value);
   _FLE2EncryptedPayloadCommon_cleanup (&common);

   return res;
}

// get_edges creates and returns edges from an FLE2RangeInsertSpec. Returns NULL
// on error.
static mc_edges_t *
get_edges (mc_FLE2RangeInsertSpec_t *insertSpec,
           size_t sparsity,
           mongocrypt_status_t *status)
{
   BSON_ASSERT_PARAM (insertSpec);

   bson_type_t value_type = bson_iter_type (&insertSpec->v);


   if (value_type == BSON_TYPE_INT32) {
      return mc_getEdgesInt32 (
         (mc_getEdgesInt32_args_t){
            .value = bson_iter_int32 (&insertSpec->v),
            .min = OPT_I32 (bson_iter_int32 (&insertSpec->min)),
            .max = OPT_I32 (bson_iter_int32 (&insertSpec->max)),
            .sparsity = sparsity},
         status);
   }

   else if (value_type == BSON_TYPE_INT64) {
      return mc_getEdgesInt64 (
         (mc_getEdgesInt64_args_t){
            .value = bson_iter_int64 (&insertSpec->v),
            .min = OPT_I64 (bson_iter_int64 (&insertSpec->min)),
            .max = OPT_I64 (bson_iter_int64 (&insertSpec->max)),
            .sparsity = sparsity},
         status);
   }

   else if (value_type == BSON_TYPE_DATE_TIME) {
      return mc_getEdgesInt64 (
         (mc_getEdgesInt64_args_t){
            .value = bson_iter_date_time (&insertSpec->v),
            .min = OPT_I64 (bson_iter_date_time (&insertSpec->min)),
            .max = OPT_I64 (bson_iter_date_time (&insertSpec->max)),
            .sparsity = sparsity},
         status);
   }

   else if (value_type == BSON_TYPE_DOUBLE) {
      return mc_getEdgesDouble (
         (mc_getEdgesDouble_args_t){.value = bson_iter_double (&insertSpec->v),
                                    .sparsity = sparsity},
         status);
   }


   CLIENT_ERR ("unsupported BSON type: %s for range",
               mc_bson_type_to_string (value_type));
   return NULL;
}

// _mongocrypt_fle2_placeholder_to_insert_update_ciphertextForRange transforms a
// FLE2EncryptedPlaceholder to an FLE2InsertUpdatePayload for the range
// algorithm.
static bool
_mongocrypt_fle2_placeholder_to_insert_update_ciphertextForRange (
   _mongocrypt_key_broker_t *kb,
   _mongocrypt_marking_t *marking,
   _mongocrypt_ciphertext_t *ciphertext,
   mongocrypt_status_t *status)
{
   BSON_ASSERT_PARAM (kb);
   BSON_ASSERT_PARAM (marking);
   BSON_ASSERT_PARAM (ciphertext);
   BSON_ASSERT (kb->crypt);

   _mongocrypt_crypto_t *crypto = kb->crypt->crypto;
   _FLE2EncryptedPayloadCommon_t common = {{0}};
   _mongocrypt_buffer_t value = {0};
   mc_FLE2EncryptionPlaceholder_t *placeholder = &marking->fle2;
   mc_FLE2InsertUpdatePayload_t payload;
   bool res = false;
   mc_edges_t *edges = NULL;

   BSON_ASSERT (marking->type == MONGOCRYPT_MARKING_FLE2_ENCRYPTION);
   BSON_ASSERT (placeholder->type == MONGOCRYPT_FLE2_PLACEHOLDER_TYPE_INSERT);
   BSON_ASSERT (placeholder->algorithm == MONGOCRYPT_FLE2_ALGORITHM_RANGE);
   _mongocrypt_ciphertext_init (ciphertext);
   mc_FLE2InsertUpdatePayload_init (&payload);

   // Parse the value ("v"), min ("min"), and max ("max") from
   // FLE2EncryptionPlaceholder for range insert.
   mc_FLE2RangeInsertSpec_t insertSpec;
   if (!mc_FLE2RangeInsertSpec_parse (
          &insertSpec, &placeholder->v_iter, status)) {
      goto fail;
   }

   _mongocrypt_buffer_from_iter (&value, &insertSpec.v);

   int64_t contentionFactor = 0;
   if (placeholder->maxContentionCounter > 0) {
      /* Choose a random contentionFactor in the inclusive range [0,
       * placeholder->maxContentionCounter] */
      if (!_mongocrypt_random_int64 (crypto,
                                     placeholder->maxContentionCounter + 1,
                                     &contentionFactor,
                                     status)) {
         goto fail;
      }
   }

   if (!_mongocrypt_fle2_placeholder_common (
          kb,
          &common,
          &placeholder->index_key_id,
          &value,
          true, /* derive tokens using counter */
          contentionFactor,
          status)) {
      goto fail;
   }

   // d := EDCDerivedToken
   _mongocrypt_buffer_steal (&payload.edcDerivedToken, &common.edcDerivedToken);
   // s := ESCDerivedToken
   _mongocrypt_buffer_steal (&payload.escDerivedToken, &common.escDerivedToken);
   // c := ECCDerivedToken
   _mongocrypt_buffer_steal (&payload.eccDerivedToken, &common.eccDerivedToken);

   // p := EncryptCTR(ECOCToken, ESCDerivedFromDataTokenAndCounter ||
   // ECCDerivedFromDataTokenAndCounter)
   {
      _mongocrypt_buffer_t tokens[] = {payload.escDerivedToken,
                                       payload.eccDerivedToken};
      _mongocrypt_buffer_t p;
      _mongocrypt_buffer_concat (&p, tokens, 2);
      mc_ECOCToken_t *ecocToken =
         mc_ECOCToken_new (crypto, common.collectionsLevel1Token, status);
      if (!ecocToken) {
         _mongocrypt_buffer_cleanup (&p);
         goto fail;
      }
      bool ok = _fle2_placeholder_aes_ctr_encrypt (kb,
                                                   mc_ECOCToken_get (ecocToken),
                                                   &p,
                                                   &payload.encryptedTokens,
                                                   status);
      _mongocrypt_buffer_cleanup (&p);
      mc_ECOCToken_destroy (ecocToken);
      if (!ok) {
         goto fail;
      }
   }

   _mongocrypt_buffer_copy_to (&placeholder->index_key_id,
                               &payload.indexKeyId);   // u
   payload.valueType = bson_iter_type (&insertSpec.v); // t

   // v := UserKeyId + EncryptAEAD(UserKey, value)
   {
      _mongocrypt_buffer_t tmp[2] = {placeholder->user_key_id, {0}};
      if (!_fle2_placeholder_aead_encrypt (
             kb, &placeholder->user_key_id, &value, &tmp[1], status)) {
         goto fail;
      }
      bool ok = _mongocrypt_buffer_concat (&payload.value, tmp, 2);
      _mongocrypt_buffer_cleanup (&tmp[1]);
      if (!ok) {
         goto fail;
      }
   }

   // e := ServerDataEncryptionLevel1Token
   {
      mc_ServerDataEncryptionLevel1Token_t *serverToken =
         mc_ServerDataEncryptionLevel1Token_new (
            crypto, &common.tokenKey, status);
      if (!serverToken) {
         goto fail;
      }
      _mongocrypt_buffer_copy_to (
         mc_ServerDataEncryptionLevel1Token_get (serverToken),
         &payload.serverEncryptionToken);
      mc_ServerDataEncryptionLevel1Token_destroy (serverToken);
   }

   // g:= array<EdgeTokenSet>
   {
      edges = get_edges (&insertSpec, (size_t) placeholder->sparsity, status);
      if (!edges) {
         goto fail;
      }

      for (size_t i = 0; i < mc_edges_len (edges); i++) {
         // Create an EdgeTokenSet from each edge.
         bool loop_ok = false;
         const char *edge = mc_edges_get (edges, i);
         _mongocrypt_buffer_t edge_buf = {0};
         _FLE2EncryptedPayloadCommon_t edge_tokens = {{0}};
         _mongocrypt_buffer_t encryptedTokens = {0};
         mc_EdgeTokenSet_t etc = {{0}};

         if (!_mongocrypt_buffer_from_string (&edge_buf, edge)) {
            CLIENT_ERR ("failed to copy edge to buffer");
            goto fail_loop;
         }

         if (!_mongocrypt_fle2_placeholder_common (
                kb,
                &edge_tokens,
                &placeholder->index_key_id,
                &edge_buf,
                true, /* derive tokens using counter */
                contentionFactor,
                status)) {
            goto fail_loop;
         }

         // p := EncryptCTR(ECOCToken, ESCDerivedFromDataTokenAndCounter ||
         // ECCDerivedFromDataTokenAndCounter)
         {
            _mongocrypt_buffer_t tokens[] = {edge_tokens.escDerivedToken,
                                             edge_tokens.eccDerivedToken};
            _mongocrypt_buffer_t p;
            _mongocrypt_buffer_concat (&p, tokens, 2);
            mc_ECOCToken_t *ecocToken = mc_ECOCToken_new (
               crypto, edge_tokens.collectionsLevel1Token, status);
            if (!ecocToken) {
               _mongocrypt_buffer_cleanup (&p);
               goto fail_loop;
            }
            bool ok = _fle2_placeholder_aes_ctr_encrypt (
               kb, mc_ECOCToken_get (ecocToken), &p, &encryptedTokens, status);
            _mongocrypt_buffer_cleanup (&p);
            mc_ECOCToken_destroy (ecocToken);
            if (!ok) {
               goto fail_loop;
            }
         }

         // d := EDCDerivedToken
         _mongocrypt_buffer_steal (&etc.edcDerivedToken,
                                   &edge_tokens.edcDerivedToken);
         // s := ESCDerivedToken
         _mongocrypt_buffer_steal (&etc.escDerivedToken,
                                   &edge_tokens.escDerivedToken);
         // c := ECCDerivedToken
         _mongocrypt_buffer_steal (&etc.eccDerivedToken,
                                   &edge_tokens.eccDerivedToken);

         _mongocrypt_buffer_steal (&etc.encryptedTokens, &encryptedTokens);
         _mc_array_append_val (&payload.edgeTokenSetArray, etc);

         loop_ok = true;
      fail_loop:
         _mongocrypt_buffer_cleanup (&encryptedTokens);
         _FLE2EncryptedPayloadCommon_cleanup (&edge_tokens);
         _mongocrypt_buffer_cleanup (&edge_buf);
         if (!loop_ok) {
            goto fail;
         }
      }
   }

   // Serialize.
   {
      bson_t out;
      bson_init (&out);
      mc_FLE2InsertUpdatePayload_serializeForRange (&payload, &out);
      _mongocrypt_buffer_steal_from_bson (&ciphertext->data, &out);
   }
   // Do not set ciphertext->original_bson_type and ciphertext->key_id. They are
   // not used for FLE2InsertUpdatePayload.
   ciphertext->blob_subtype = MC_SUBTYPE_FLE2InsertUpdatePayload;

   res = true;
fail:
   mc_edges_destroy (edges);
   mc_FLE2InsertUpdatePayload_cleanup (&payload);
   _mongocrypt_buffer_cleanup (&value);
   _FLE2EncryptedPayloadCommon_cleanup (&common);

   return res;
}


static bool
_mongocrypt_fle2_placeholder_to_find_ciphertext (
   _mongocrypt_key_broker_t *kb,
   _mongocrypt_marking_t *marking,
   _mongocrypt_ciphertext_t *ciphertext,
   mongocrypt_status_t *status)
{
   BSON_ASSERT_PARAM (kb);
   BSON_ASSERT_PARAM (marking);
   BSON_ASSERT_PARAM (ciphertext);

   _FLE2EncryptedPayloadCommon_t common = {{0}};
   _mongocrypt_buffer_t value = {0};
   mc_FLE2EncryptionPlaceholder_t *placeholder = &marking->fle2;
   mc_FLE2FindEqualityPayload_t payload;
   bool res = false;

   BSON_ASSERT (marking->type == MONGOCRYPT_MARKING_FLE2_ENCRYPTION);
   BSON_ASSERT (placeholder->type == MONGOCRYPT_FLE2_PLACEHOLDER_TYPE_FIND);
   _mongocrypt_ciphertext_init (ciphertext);
   _mongocrypt_buffer_init (&value);
   mc_FLE2FindEqualityPayload_init (&payload);

   _mongocrypt_buffer_from_iter (&value, &placeholder->v_iter);

   if (!_mongocrypt_fle2_placeholder_common (
          kb,
          &common,
          &placeholder->index_key_id,
          &value,
          false, /* derive tokens without counter */
          placeholder->maxContentionCounter,
          status)) {
      goto fail;
   }

   // d := EDCDerivedToken
   _mongocrypt_buffer_steal (&payload.edcDerivedToken, &common.edcDerivedToken);
   // s := ESCDerivedToken
   _mongocrypt_buffer_steal (&payload.escDerivedToken, &common.escDerivedToken);
   // c := ECCDerivedToken
   _mongocrypt_buffer_steal (&payload.eccDerivedToken, &common.eccDerivedToken);

   // e := ServerDataEncryptionLevel1Token
   BSON_ASSERT (kb->crypt);
   {
      mc_ServerDataEncryptionLevel1Token_t *serverToken =
         mc_ServerDataEncryptionLevel1Token_new (
            kb->crypt->crypto, &common.tokenKey, status);
      if (!serverToken) {
         goto fail;
      }
      _mongocrypt_buffer_copy_to (
         mc_ServerDataEncryptionLevel1Token_get (serverToken),
         &payload.serverEncryptionToken);
      mc_ServerDataEncryptionLevel1Token_destroy (serverToken);
   }

   payload.maxContentionCounter = placeholder->maxContentionCounter;

   {
      bson_t out;
      bson_init (&out);
      mc_FLE2FindEqualityPayload_serialize (&payload, &out);
      _mongocrypt_buffer_steal_from_bson (&ciphertext->data, &out);
   }
   // Do not set ciphertext->original_bson_type and ciphertext->key_id. They are
   // not used for FLE2FindEqualityPayload.
   ciphertext->blob_subtype = MC_SUBTYPE_FLE2FindEqualityPayload;

   res = true;
fail:
   mc_FLE2FindEqualityPayload_cleanup (&payload);
   _mongocrypt_buffer_cleanup (&value);
   _FLE2EncryptedPayloadCommon_cleanup (&common);

   return res;
}

static bool
isInfinite (bson_iter_t *iter)
{
   return isinf (bson_iter_double (iter));
}

// mc_get_mincover_from_FLE2RangeFindSpec creates and returns a mincover from an
// FLE2RangeFindSpec. Returns NULL on error.
mc_mincover_t *
mc_get_mincover_from_FLE2RangeFindSpec (mc_FLE2RangeFindSpec_t *findSpec,
                                        size_t sparsity,
                                        mongocrypt_status_t *status)
{
   BSON_ASSERT_PARAM (findSpec);
   BSON_ASSERT (findSpec->edgesInfo.set);

   bson_type_t bsonType = bson_iter_type (&findSpec->edgesInfo.value.indexMin);

   if (bson_iter_type (&findSpec->edgesInfo.value.indexMin) !=
       bson_iter_type (&findSpec->edgesInfo.value.indexMax)) {
      CLIENT_ERR (
         "indexMin and indexMax must have the same type. Got: %s indexMin and "
         "%s indexMax",
         mc_bson_type_to_string (
            bson_iter_type (&findSpec->edgesInfo.value.indexMin)),
         mc_bson_type_to_string (
            bson_iter_type (&findSpec->edgesInfo.value.indexMax)));
      return NULL;
   }

   bson_iter_t lowerBound = findSpec->edgesInfo.value.lowerBound;
   bson_iter_t upperBound = findSpec->edgesInfo.value.upperBound;
   bool includeLowerBound = findSpec->edgesInfo.value.lbIncluded;
   bool includeUpperBound = findSpec->edgesInfo.value.ubIncluded;

   // Open-ended ranges are represented with infinity as the other endpoint.
   // Resolve infinite bounds at this point to end at the min or max for this
   // index.
<<<<<<< HEAD
   if (isInfinite (&lowerBound)) {
      lowerBound = findSpec->edgesInfo.indexMin;
      includeLowerBound = true;
   }
   if (isInfinite (&upperBound)) {
      upperBound = findSpec->edgesInfo.indexMax;
=======
   if (isInfinite (lowerBound)) {
      lowerBound = findSpec->edgesInfo.value.indexMin;
      includeLowerBound = true;
   }
   if (isInfinite (upperBound)) {
      upperBound = findSpec->edgesInfo.value.indexMax;
>>>>>>> 4d9009d0
      includeUpperBound = true;
   }

   if (bson_iter_type (&lowerBound) != bsonType) {
      CLIENT_ERR ("expected lowerBound to match index type %s, got %s",
                  mc_bson_type_to_string (bsonType),
                  mc_bson_type_to_string (bson_iter_type (&lowerBound)));
      return NULL;
   }

   if (bson_iter_type (&upperBound) != bsonType) {
      CLIENT_ERR ("expected upperBound to match index type %s, got %s",
                  mc_bson_type_to_string (bsonType),
                  mc_bson_type_to_string (bson_iter_type (&upperBound)));
      return NULL;
   }

   switch (bsonType) {
   case BSON_TYPE_INT32:
      BSON_ASSERT (bson_iter_type (&lowerBound) == BSON_TYPE_INT32);
      BSON_ASSERT (bson_iter_type (&upperBound) == BSON_TYPE_INT32);
      BSON_ASSERT (bson_iter_type (&findSpec->edgesInfo.value.indexMin) ==
                   BSON_TYPE_INT32);
      BSON_ASSERT (bson_iter_type (&findSpec->edgesInfo.value.indexMax) ==
                   BSON_TYPE_INT32);
      return mc_getMincoverInt32 (
         (mc_getMincoverInt32_args_t){
            .lowerBound = bson_iter_int32 (&lowerBound),
            .includeLowerBound = includeLowerBound,
            .upperBound = bson_iter_int32 (&upperBound),
            .includeUpperBound = includeUpperBound,
            .min =
               OPT_I32 (bson_iter_int32 (&findSpec->edgesInfo.value.indexMin)),
            .max =
               OPT_I32 (bson_iter_int32 (&findSpec->edgesInfo.value.indexMax)),
            .sparsity = sparsity},
         status);

   case BSON_TYPE_INT64:
      BSON_ASSERT (bson_iter_type (&lowerBound) == BSON_TYPE_INT64);
      BSON_ASSERT (bson_iter_type (&upperBound) == BSON_TYPE_INT64);
      BSON_ASSERT (bson_iter_type (&findSpec->edgesInfo.value.indexMin) ==
                   BSON_TYPE_INT64);
      BSON_ASSERT (bson_iter_type (&findSpec->edgesInfo.value.indexMax) ==
                   BSON_TYPE_INT64);
      return mc_getMincoverInt64 (
         (mc_getMincoverInt64_args_t){
            .lowerBound = bson_iter_int64 (&lowerBound),
            .includeLowerBound = includeLowerBound,
            .upperBound = bson_iter_int64 (&upperBound),
            .includeUpperBound = includeUpperBound,
            .min =
               OPT_I64 (bson_iter_int64 (&findSpec->edgesInfo.value.indexMin)),
            .max =
               OPT_I64 (bson_iter_int64 (&findSpec->edgesInfo.value.indexMax)),
            .sparsity = sparsity},
         status);
   case BSON_TYPE_DATE_TIME:
      BSON_ASSERT (bson_iter_type (&lowerBound) == BSON_TYPE_DATE_TIME);
      BSON_ASSERT (bson_iter_type (&upperBound) == BSON_TYPE_DATE_TIME);
      BSON_ASSERT (bson_iter_type (&findSpec->edgesInfo.value.indexMin) ==
                   BSON_TYPE_DATE_TIME);
      BSON_ASSERT (bson_iter_type (&findSpec->edgesInfo.value.indexMax) ==
                   BSON_TYPE_DATE_TIME);
      return mc_getMincoverInt64 (
         (mc_getMincoverInt64_args_t){
            .lowerBound = bson_iter_date_time (&lowerBound),
            .includeLowerBound = includeLowerBound,
            .upperBound = bson_iter_date_time (&upperBound),
            .includeUpperBound = includeUpperBound,
            .min = OPT_I64 (
               bson_iter_date_time (&findSpec->edgesInfo.value.indexMin)),
            .max = OPT_I64 (
               bson_iter_date_time (&findSpec->edgesInfo.value.indexMax)),
            .sparsity = sparsity},
         status);
   case BSON_TYPE_DOUBLE:
      BSON_ASSERT (bson_iter_type (&lowerBound) == BSON_TYPE_DOUBLE);
      BSON_ASSERT (bson_iter_type (&upperBound) == BSON_TYPE_DOUBLE);
      BSON_ASSERT (bson_iter_type (&findSpec->edgesInfo.value.indexMin) ==
                   BSON_TYPE_DOUBLE);
      BSON_ASSERT (bson_iter_type (&findSpec->edgesInfo.value.indexMax) ==
                   BSON_TYPE_DOUBLE);
      return mc_getMincoverDouble (
         (mc_getMincoverDouble_args_t){
            .lowerBound = bson_iter_double (&lowerBound),
            .includeLowerBound = includeLowerBound,
            .upperBound = bson_iter_double (&upperBound),
            .includeUpperBound = includeUpperBound,
            .sparsity = sparsity},
         status);
   case BSON_TYPE_DECIMAL128:
      CLIENT_ERR ("FLE2 find not yet implemented for type: %s",
                  mc_bson_type_to_string (bsonType));
      return NULL;

   case BSON_TYPE_EOD:
   case BSON_TYPE_UTF8:
   case BSON_TYPE_DOCUMENT:
   case BSON_TYPE_ARRAY:
   case BSON_TYPE_BINARY:
   case BSON_TYPE_UNDEFINED:
   case BSON_TYPE_OID:
   case BSON_TYPE_BOOL:
   case BSON_TYPE_NULL:
   case BSON_TYPE_REGEX:
   case BSON_TYPE_DBPOINTER:
   case BSON_TYPE_CODE:
   case BSON_TYPE_SYMBOL:
   case BSON_TYPE_CODEWSCOPE:
   case BSON_TYPE_TIMESTAMP:
   case BSON_TYPE_MAXKEY:
   case BSON_TYPE_MINKEY:
   default:
      CLIENT_ERR ("FLE2 find is not supported for type: %s",
                  mc_bson_type_to_string (bsonType));
      return NULL;
   }
}

static bool
_mongocrypt_fle2_placeholder_to_find_ciphertextForRange (
   _mongocrypt_key_broker_t *kb,
   _mongocrypt_marking_t *marking,
   _mongocrypt_ciphertext_t *ciphertext,
   mongocrypt_status_t *status)
{
   BSON_ASSERT_PARAM (kb);
   BSON_ASSERT_PARAM (marking);
   BSON_ASSERT_PARAM (ciphertext);

   _mongocrypt_crypto_t *crypto = kb->crypt->crypto;
   mc_FLE2EncryptionPlaceholder_t *placeholder = &marking->fle2;
   mc_FLE2FindRangePayload_t payload;
   bool res = false;
   mc_mincover_t *mincover = NULL;
   _mongocrypt_buffer_t tokenKey = {0};

   BSON_ASSERT (marking->type == MONGOCRYPT_MARKING_FLE2_ENCRYPTION);
   BSON_ASSERT (placeholder->type == MONGOCRYPT_FLE2_PLACEHOLDER_TYPE_FIND);
   BSON_ASSERT (placeholder->algorithm == MONGOCRYPT_FLE2_ALGORITHM_RANGE);
   _mongocrypt_ciphertext_init (ciphertext);
   mc_FLE2FindRangePayload_init (&payload);

   // Parse the query bounds and index bounds from FLE2EncryptionPlaceholder for
   // range find.
   mc_FLE2RangeFindSpec_t findSpec;
   if (!mc_FLE2RangeFindSpec_parse (&findSpec, &placeholder->v_iter, status)) {
      goto fail;
   }

   if (findSpec.edgesInfo.set) {
      // cm := Queryable Encryption max counter
      payload.payload.value.maxContentionCounter =
         placeholder->maxContentionCounter;

      // e := ServerDataEncryptionLevel1Token
      {
         if (!_get_tokenKey (
                kb, &placeholder->index_key_id, &tokenKey, status)) {
            goto fail;
         }

         mc_ServerDataEncryptionLevel1Token_t *serverToken =
            mc_ServerDataEncryptionLevel1Token_new (crypto, &tokenKey, status);
         if (!serverToken) {
            goto fail;
         }
         _mongocrypt_buffer_copy_to (
            mc_ServerDataEncryptionLevel1Token_get (serverToken),
            &payload.payload.value.serverEncryptionToken);
         mc_ServerDataEncryptionLevel1Token_destroy (serverToken);
      }

      // g:= array<EdgeFindTokenSet>
      {
         mincover = mc_get_mincover_from_FLE2RangeFindSpec (
            &findSpec, (size_t) placeholder->sparsity, status);
         if (!mincover) {
            goto fail;
         }

         for (size_t i = 0; i < mc_mincover_len (mincover); i++) {
            // Create a EdgeFindTokenSet from each edge.
            bool loop_ok = false;
            const char *edge = mc_mincover_get (mincover, i);
            _mongocrypt_buffer_t edge_buf = {0};
            _FLE2EncryptedPayloadCommon_t edge_tokens = {{0}};
            mc_EdgeFindTokenSet_t eftc = {{0}};

            if (!_mongocrypt_buffer_from_string (&edge_buf, edge)) {
               CLIENT_ERR ("failed to copy edge to buffer");
               goto fail_loop;
            }

            if (!_mongocrypt_fle2_placeholder_common (
                   kb,
                   &edge_tokens,
                   &placeholder->index_key_id,
                   &edge_buf,
                   false, /* derive tokens using counter */
                   placeholder->maxContentionCounter,
                   status)) {
               goto fail_loop;
            }

            // d := EDCDerivedToken
            _mongocrypt_buffer_steal (&eftc.edcDerivedToken,
                                      &edge_tokens.edcDerivedToken);
            // s := ESCDerivedToken
            _mongocrypt_buffer_steal (&eftc.escDerivedToken,
                                      &edge_tokens.escDerivedToken);
            // c := ECCDerivedToken
            _mongocrypt_buffer_steal (&eftc.eccDerivedToken,
                                      &edge_tokens.eccDerivedToken);

            _mc_array_append_val (&payload.payload.value.edgeFindTokenSetArray,
                                  eftc);

            loop_ok = true;
         fail_loop:
            _FLE2EncryptedPayloadCommon_cleanup (&edge_tokens);
            _mongocrypt_buffer_cleanup (&edge_buf);
            if (!loop_ok) {
               goto fail;
            }
         }
      }
      payload.payload.set = true;
   }

   payload.payloadId = findSpec.payloadId;
   payload.firstOperator = findSpec.firstOperator;
   payload.secondOperator = findSpec.secondOperator;

   // Serialize.
   {
      bson_t out = BSON_INITIALIZER;
      mc_FLE2FindRangePayload_serialize (&payload, &out);
      _mongocrypt_buffer_steal_from_bson (&ciphertext->data, &out);
   }
   _mongocrypt_buffer_steal (&ciphertext->key_id, &placeholder->index_key_id);

   // Do not set ciphertext->original_bson_type and ciphertext->key_id. They are
   // not used for FLE2FindRangePayload.
   ciphertext->blob_subtype = MC_SUBTYPE_FLE2FindRangePayload;

   res = true;
fail:
   mc_mincover_destroy (mincover);
   mc_FLE2FindRangePayload_cleanup (&payload);
   _mongocrypt_buffer_cleanup (&tokenKey);

   return res;
}

static bool
_mongocrypt_fle2_placeholder_to_FLE2UnindexedEncryptedValue (
   _mongocrypt_key_broker_t *kb,
   _mongocrypt_marking_t *marking,
   _mongocrypt_ciphertext_t *ciphertext,
   mongocrypt_status_t *status)
{
   BSON_ASSERT_PARAM (kb);
   BSON_ASSERT_PARAM (marking);
   BSON_ASSERT_PARAM (ciphertext);

   _mongocrypt_buffer_t plaintext = {0};
   mc_FLE2EncryptionPlaceholder_t *placeholder = &marking->fle2;
   _mongocrypt_buffer_t user_key = {0};
   bool res = false;

   BSON_ASSERT (marking->type == MONGOCRYPT_MARKING_FLE2_ENCRYPTION);
   BSON_ASSERT (placeholder->algorithm == MONGOCRYPT_FLE2_ALGORITHM_UNINDEXED);
   _mongocrypt_ciphertext_init (ciphertext);
   _mongocrypt_buffer_from_iter (&plaintext, &placeholder->v_iter);

   if (!_mongocrypt_key_broker_decrypted_key_by_id (
          kb, &placeholder->user_key_id, &user_key)) {
      CLIENT_ERR ("unable to retrieve key");
      goto fail;
   }

   BSON_ASSERT (kb->crypt);
   if (!mc_FLE2UnindexedEncryptedValue_encrypt (
          kb->crypt->crypto,
          &placeholder->user_key_id,
          bson_iter_type (&placeholder->v_iter),
          &plaintext,
          &user_key,
          &ciphertext->data,
          status)) {
      goto fail;
   }

   _mongocrypt_buffer_steal (&ciphertext->key_id, &placeholder->user_key_id);
   ciphertext->original_bson_type =
      (uint8_t) bson_iter_type (&placeholder->v_iter);
   ciphertext->blob_subtype = MC_SUBTYPE_FLE2UnindexedEncryptedValue;
   res = true;
fail:
   _mongocrypt_buffer_cleanup (&plaintext);
   _mongocrypt_buffer_cleanup (&user_key);

   return res;
}

static bool
_mongocrypt_fle1_marking_to_ciphertext (_mongocrypt_key_broker_t *kb,
                                        _mongocrypt_marking_t *marking,
                                        _mongocrypt_ciphertext_t *ciphertext,
                                        mongocrypt_status_t *status)
{
   _mongocrypt_buffer_t plaintext;
   _mongocrypt_buffer_t iv;
   _mongocrypt_buffer_t associated_data;
   _mongocrypt_buffer_t key_material;
   _mongocrypt_buffer_t key_id;
   bool ret = false;
   bool key_found;
   uint32_t bytes_written;

   BSON_ASSERT_PARAM (kb);
   BSON_ASSERT_PARAM (marking);
   BSON_ASSERT_PARAM (ciphertext);

   BSON_ASSERT ((marking->type == MONGOCRYPT_MARKING_FLE1_BY_ID) ||
                (marking->type == MONGOCRYPT_MARKING_FLE1_BY_ALTNAME));

   _mongocrypt_buffer_init (&plaintext);
   _mongocrypt_buffer_init (&associated_data);
   _mongocrypt_buffer_init (&iv);
   _mongocrypt_buffer_init (&key_id);
   _mongocrypt_buffer_init (&key_material);

   /* Get the decrypted key for this marking. */
   if (marking->type == MONGOCRYPT_MARKING_FLE1_BY_ALTNAME) {
      key_found = _mongocrypt_key_broker_decrypted_key_by_name (
         kb, &marking->key_alt_name, &key_material, &key_id);
   } else if (!_mongocrypt_buffer_empty (&marking->key_id)) {
      key_found = _mongocrypt_key_broker_decrypted_key_by_id (
         kb, &marking->key_id, &key_material);
      _mongocrypt_buffer_copy_to (&marking->key_id, &key_id);
   } else {
      CLIENT_ERR ("marking must have either key_id or key_alt_name");
      goto fail;
   }

   if (!key_found) {
      _mongocrypt_status_copy_to (kb->status, status);
      goto fail;
   }

   _mongocrypt_ciphertext_init (ciphertext);
   ciphertext->original_bson_type = (uint8_t) bson_iter_type (&marking->v_iter);
   if (marking->algorithm == MONGOCRYPT_ENCRYPTION_ALGORITHM_DETERMINISTIC) {
      ciphertext->blob_subtype = MC_SUBTYPE_FLE1DeterministicEncryptedValue;
   } else {
      BSON_ASSERT (marking->algorithm ==
                   MONGOCRYPT_ENCRYPTION_ALGORITHM_RANDOM);
      ciphertext->blob_subtype = MC_SUBTYPE_FLE1RandomEncryptedValue;
   }
   _mongocrypt_buffer_copy_to (&key_id, &ciphertext->key_id);
   if (!_mongocrypt_ciphertext_serialize_associated_data (ciphertext,
                                                          &associated_data)) {
      CLIENT_ERR ("could not serialize associated data");
      goto fail;
   }

   _mongocrypt_buffer_from_iter (&plaintext, &marking->v_iter);
   ciphertext->data.len = _mongocrypt_calculate_ciphertext_len (plaintext.len);
   ciphertext->data.data = bson_malloc (ciphertext->data.len);
   BSON_ASSERT (ciphertext->data.data);

   ciphertext->data.owned = true;

   BSON_ASSERT (kb->crypt);
   switch (marking->algorithm) {
   case MONGOCRYPT_ENCRYPTION_ALGORITHM_DETERMINISTIC:
      /* Use deterministic encryption. */
      _mongocrypt_buffer_resize (&iv, MONGOCRYPT_IV_LEN);
      ret = _mongocrypt_calculate_deterministic_iv (kb->crypt->crypto,
                                                    &key_material,
                                                    &plaintext,
                                                    &associated_data,
                                                    &iv,
                                                    status);
      if (!ret) {
         goto fail;
      }

      ret = _mongocrypt_do_encryption (kb->crypt->crypto,
                                       &iv,
                                       &associated_data,
                                       &key_material,
                                       &plaintext,
                                       &ciphertext->data,
                                       &bytes_written,
                                       status);
      break;
   case MONGOCRYPT_ENCRYPTION_ALGORITHM_RANDOM:
      /* Use randomized encryption.
       * In this case, we must generate a new, random iv. */
      _mongocrypt_buffer_resize (&iv, MONGOCRYPT_IV_LEN);
      if (!_mongocrypt_random (
             kb->crypt->crypto, &iv, MONGOCRYPT_IV_LEN, status)) {
         goto fail;
      }
      ret = _mongocrypt_do_encryption (kb->crypt->crypto,
                                       &iv,
                                       &associated_data,
                                       &key_material,
                                       &plaintext,
                                       &ciphertext->data,
                                       &bytes_written,
                                       status);
      break;
   case MONGOCRYPT_ENCRYPTION_ALGORITHM_NONE:
   default:
      /* Error. */
      CLIENT_ERR ("Unsupported value for encryption algorithm");
      goto fail;
   }

   if (!ret) {
      goto fail;
   }

   BSON_ASSERT (bytes_written == ciphertext->data.len);

   ret = true;

fail:
   _mongocrypt_buffer_cleanup (&iv);
   _mongocrypt_buffer_cleanup (&key_id);
   _mongocrypt_buffer_cleanup (&plaintext);
   _mongocrypt_buffer_cleanup (&associated_data);
   _mongocrypt_buffer_cleanup (&key_material);
   return ret;
}

bool
_mongocrypt_marking_to_ciphertext (void *ctx,
                                   _mongocrypt_marking_t *marking,
                                   _mongocrypt_ciphertext_t *ciphertext,
                                   mongocrypt_status_t *status)
{
   BSON_ASSERT_PARAM (marking);
   BSON_ASSERT_PARAM (ciphertext);
   BSON_ASSERT_PARAM (ctx);

   _mongocrypt_key_broker_t *kb = (_mongocrypt_key_broker_t *) ctx;

   switch (marking->type) {
   case MONGOCRYPT_MARKING_FLE2_ENCRYPTION:
      switch (marking->fle2.algorithm) {
      case MONGOCRYPT_FLE2_ALGORITHM_UNINDEXED:
         return _mongocrypt_fle2_placeholder_to_FLE2UnindexedEncryptedValue (
            kb, marking, ciphertext, status);
      case MONGOCRYPT_FLE2_ALGORITHM_RANGE:
         switch (marking->fle2.type) {
         case MONGOCRYPT_FLE2_PLACEHOLDER_TYPE_INSERT:
            return _mongocrypt_fle2_placeholder_to_insert_update_ciphertextForRange (
               kb, marking, ciphertext, status);
         case MONGOCRYPT_FLE2_PLACEHOLDER_TYPE_FIND:
            return _mongocrypt_fle2_placeholder_to_find_ciphertextForRange (
               kb, marking, ciphertext, status);
         default:
            CLIENT_ERR ("unexpected fle2 type: %d", (int) marking->fle2.type);
            return false;
         }
      case MONGOCRYPT_FLE2_ALGORITHM_EQUALITY:
         switch (marking->fle2.type) {
         case MONGOCRYPT_FLE2_PLACEHOLDER_TYPE_INSERT:
            return _mongocrypt_fle2_placeholder_to_insert_update_ciphertext (
               kb, marking, ciphertext, status);
         case MONGOCRYPT_FLE2_PLACEHOLDER_TYPE_FIND:
            return _mongocrypt_fle2_placeholder_to_find_ciphertext (
               kb, marking, ciphertext, status);
         default:
            CLIENT_ERR ("unexpected fle2 type: %d", (int) marking->fle2.type);
            return false;
         }
      default:
         CLIENT_ERR ("unexpected algorithm: %d", (int) marking->algorithm);
         return false;
      }
   case MONGOCRYPT_MARKING_FLE1_BY_ID:
   case MONGOCRYPT_MARKING_FLE1_BY_ALTNAME:
      return _mongocrypt_fle1_marking_to_ciphertext (
         kb, marking, ciphertext, status);
   default:
      CLIENT_ERR ("unexpected marking type: %d", (int) marking->type);
      return false;
   }
}<|MERGE_RESOLUTION|>--- conflicted
+++ resolved
@@ -1035,21 +1035,12 @@
    // Open-ended ranges are represented with infinity as the other endpoint.
    // Resolve infinite bounds at this point to end at the min or max for this
    // index.
-<<<<<<< HEAD
    if (isInfinite (&lowerBound)) {
-      lowerBound = findSpec->edgesInfo.indexMin;
-      includeLowerBound = true;
-   }
-   if (isInfinite (&upperBound)) {
-      upperBound = findSpec->edgesInfo.indexMax;
-=======
-   if (isInfinite (lowerBound)) {
       lowerBound = findSpec->edgesInfo.value.indexMin;
       includeLowerBound = true;
    }
-   if (isInfinite (upperBound)) {
+   if (isInfinite (&upperBound)) {
       upperBound = findSpec->edgesInfo.value.indexMax;
->>>>>>> 4d9009d0
       includeUpperBound = true;
    }
 
