--- conflicted
+++ resolved
@@ -188,6 +188,38 @@
 }
 
 
+static bool
+_fle2_mongo_op_markings (mongocrypt_ctx_t *ctx, bson_t *out)
+{
+   _mongocrypt_ctx_encrypt_t *ectx;
+   bson_t cmd_bson = BSON_INITIALIZER,
+          encrypted_field_config_bson = BSON_INITIALIZER;
+   ectx = (_mongocrypt_ctx_encrypt_t *) ctx;
+
+   BSON_ASSERT (ctx->state == MONGOCRYPT_CTX_NEED_MONGO_MARKINGS);
+   BSON_ASSERT (!_mongocrypt_buffer_empty (&ectx->encrypted_field_config));
+
+   if (!_mongocrypt_buffer_to_bson (&ectx->original_cmd, &cmd_bson)) {
+      return _mongocrypt_ctx_fail_w_msg (
+         ctx, "unable to convert original_cmd to BSON");
+   }
+   bson_copy_to (&cmd_bson, out);
+
+   if (!_mongocrypt_buffer_to_bson (&ectx->encrypted_field_config,
+                                    &encrypted_field_config_bson)) {
+      return _mongocrypt_ctx_fail_w_msg (
+         ctx, "unable to convert encrypted_field_config to BSON");
+   }
+
+   if (!_fle2_append_encryptionInformation (
+          out, ectx->ns, &encrypted_field_config_bson, ctx->status)) {
+      return _mongocrypt_ctx_fail (ctx);
+   }
+
+   return true;
+}
+
+
 /**
  * @brief Create the server-side command that contains information for
  * generating encryption markings via query analysis.
@@ -200,102 +232,55 @@
 static bool
 _create_markings_cmd_bson (mongocrypt_ctx_t *ctx, bson_t *out)
 {
-   bson_t schema_bson = BSON_INITIALIZER;
-   bson_t cmd_bson = BSON_INITIALIZER;
-   bool okay = false;
    _mongocrypt_ctx_encrypt_t *ectx = (_mongocrypt_ctx_encrypt_t *) ctx;
-   /* first, get the original command. */
-   if (!_mongocrypt_buffer_to_bson (&ectx->original_cmd, &cmd_bson)) {
+   if (!_mongocrypt_buffer_empty (&ectx->encrypted_field_config)) {
+      // Defer to FLE2 to generate the markings command
+      return _fle2_mongo_op_markings (ctx, out);
+   }
+
+   // For FLE1:
+   // Get the original command document
+   bson_t bson_view = BSON_INITIALIZER;
+   if (!_mongocrypt_buffer_to_bson (&ectx->original_cmd, &bson_view)) {
       _mongocrypt_ctx_fail_w_msg (ctx, "invalid BSON cmd");
-      goto fail;
-   }
-
-   if (_mongocrypt_buffer_empty (&ectx->schema)) {
-      bson_init (&schema_bson);
-   } else if (!_mongocrypt_buffer_to_bson (&ectx->schema, &schema_bson)) {
-      _mongocrypt_ctx_fail_w_msg (ctx, "invalid BSON schema");
-      goto fail;
-   }
-
-   bson_copy_to (&cmd_bson, out);
-   BSON_APPEND_DOCUMENT (out, "jsonSchema", &schema_bson);
-
-   /* if a local schema was not set, set isRemoteSchema=true */
+      return false;
+   }
+   // Copy the command to the output
+   bson_copy_to (&bson_view, out);
+
+   if (!_mongocrypt_buffer_empty (&ectx->schema)) {
+      // We have a schema buffer. View it as BSON:
+      if (!_mongocrypt_buffer_to_bson (&ectx->schema, &bson_view)) {
+         _mongocrypt_ctx_fail_w_msg (ctx, "invalid BSON schema");
+         return false;
+      }
+      // Append the jsonSchema to the output command
+      BSON_APPEND_DOCUMENT (out, "jsonSchema", &bson_view);
+   }
+
+   // if a local schema was not set, set isRemoteSchema=true
    BSON_APPEND_BOOL (out, "isRemoteSchema", !ectx->used_local_schema);
-   okay = true;
-
-fail:
-   bson_destroy (&cmd_bson);
-   bson_destroy (&schema_bson);
-   return okay;
-}
-
-static bool
-_fle2_mongo_op_markings (mongocrypt_ctx_t *ctx, mongocrypt_binary_t *out)
-{
-   _mongocrypt_ctx_encrypt_t *ectx;
-   bson_t cmd_bson, mongocryptd_cmd_bson, encrypted_field_config_bson;
-   ectx = (_mongocrypt_ctx_encrypt_t *) ctx;
-
-   BSON_ASSERT (ctx->state == MONGOCRYPT_CTX_NEED_MONGO_MARKINGS);
-   BSON_ASSERT (!_mongocrypt_buffer_empty (&ectx->encrypted_field_config));
-
-   if (!_mongocrypt_buffer_to_bson (&ectx->original_cmd, &cmd_bson)) {
-      return _mongocrypt_ctx_fail_w_msg (
-         ctx, "unable to convert original_cmd to BSON");
-   }
-
-   if (!_mongocrypt_buffer_to_bson (&ectx->encrypted_field_config,
-                                    &encrypted_field_config_bson)) {
-      return _mongocrypt_ctx_fail_w_msg (
-         ctx, "unable to convert encrypted_field_config to BSON");
-   }
-
-   bson_copy_to (&cmd_bson, &mongocryptd_cmd_bson);
-   if (!_fle2_append_encryptionInformation (&mongocryptd_cmd_bson,
-                                            ectx->ns,
-                                            &encrypted_field_config_bson,
-                                            ctx->status)) {
-      return _mongocrypt_ctx_fail (ctx);
-   }
-
-   _mongocrypt_buffer_steal_from_bson (&ectx->mongocryptd_cmd,
-                                       &mongocryptd_cmd_bson);
-
-   out->data = ectx->mongocryptd_cmd.data;
-   out->len = ectx->mongocryptd_cmd.len;
-   return true;
-}
+   return true;
+}
+
 
 static bool
 _mongo_op_markings (mongocrypt_ctx_t *ctx, mongocrypt_binary_t *out)
 {
-   _mongocrypt_ctx_encrypt_t *ectx;
-
-   ectx = (_mongocrypt_ctx_encrypt_t *) ctx;
-<<<<<<< HEAD
+   _mongocrypt_ctx_encrypt_t *ectx = (_mongocrypt_ctx_encrypt_t *) ctx;
+
    if (_mongocrypt_buffer_empty (&ectx->mongocryptd_cmd)) {
+      // We need to generate the command document
       bson_t cmd_bson;
       if (!_create_markings_cmd_bson (ctx, &cmd_bson)) {
+         // Failed
          return false;
-=======
-   if (!_mongocrypt_buffer_empty (&ectx->encrypted_field_config) &&
-       _mongocrypt_buffer_empty (&ectx->mongocryptd_cmd)) {
-      return _fle2_mongo_op_markings (ctx, out);
-   } else if (_mongocrypt_buffer_empty (&ectx->mongocryptd_cmd)) {
-      /* first, get the original command. */
-      if (!_mongocrypt_buffer_to_bson (&ectx->original_cmd, &cmd_bson)) {
-         return _mongocrypt_ctx_fail_w_msg (ctx, "invalid BSON cmd");
-      }
-
-      if (_mongocrypt_buffer_empty (&ectx->schema)) {
-         bson_init (&schema_bson);
-      } else if (!_mongocrypt_buffer_to_bson (&ectx->schema, &schema_bson)) {
-         return _mongocrypt_ctx_fail_w_msg (ctx, "invalid BSON schema");
->>>>>>> 08af1523
-      }
+      }
+      // Store the generated command:
       _mongocrypt_buffer_steal_from_bson (&ectx->mongocryptd_cmd, &cmd_bson);
    }
+
+   // If we reach here, we have a valid mongocrypt_cmd
    out->data = ectx->mongocryptd_cmd.data;
    out->len = ectx->mongocryptd_cmd.len;
    return true;
