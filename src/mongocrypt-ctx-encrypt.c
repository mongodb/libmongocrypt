/*
 * Copyright 2019-present MongoDB, Inc.
 *
 * Licensed under the Apache License, Version 2.0 (the "License");
 * you may not use this file except in compliance with the License.
 * You may obtain a copy of the License at
 *
 *   http://www.apache.org/licenses/LICENSE-2.0
 *
 * Unless required by applicable law or agreed to in writing, software
 * distributed under the License is distributed on an "AS IS" BASIS,
 * WITHOUT WARRANTIES OR CONDITIONS OF ANY KIND, either express or implied.
 * See the License for the specific language governing permissions and
 * limitations under the License.
 */

#include "mongocrypt-ciphertext-private.h"
#include "mongocrypt-crypto-private.h"
#include "mongocrypt-ctx-private.h"
#include "mongocrypt-key-broker-private.h"
#include "mongocrypt-marking-private.h"
#include "mongocrypt-traverse-util-private.h"

static bool
_fle2_append_encryptionInformation (bson_t *dst,
                                    const char *ns,
                                    bson_t *encryptedFieldConfig,
                                    mongocrypt_status_t *status)
{
   bson_t encryption_information_bson;
   bson_t schema_bson;

   if (!BSON_APPEND_DOCUMENT_BEGIN (
          dst, "encryptionInformation", &encryption_information_bson)) {
      CLIENT_ERR ("unable to begin appending 'encryptionInformation'");
      return false;
   }
   if (!BSON_APPEND_INT32 (&encryption_information_bson, "type", 1)) {
      CLIENT_ERR ("unable to append type to 'encryptionInformation'");
      return false;
   }
   if (!BSON_APPEND_DOCUMENT_BEGIN (
          &encryption_information_bson, "schema", &schema_bson)) {
      CLIENT_ERR (
         "unable to begin appending 'schema' to 'encryptionInformation'");
      return false;
   }
   if (!BSON_APPEND_DOCUMENT (&schema_bson, ns, encryptedFieldConfig)) {
      CLIENT_ERR ("unable to append 'encryptedFieldConfig' to "
                  "'encryptionInformation'.'schema'");
      return false;
   }
   if (!bson_append_document_end (&encryption_information_bson, &schema_bson)) {
      CLIENT_ERR (
         "unable to end appending 'schema' to 'encryptionInformation'");
      return false;
   }
   if (!bson_append_document_end (dst, &encryption_information_bson)) {
      CLIENT_ERR ("unable to end appending 'encryptionInformation'");
      return false;
   }
   return true;
}

/* Construct the list collections command to send. */
static bool
_mongo_op_collinfo (mongocrypt_ctx_t *ctx, mongocrypt_binary_t *out)
{
   _mongocrypt_ctx_encrypt_t *ectx;
   bson_t *cmd;

   ectx = (_mongocrypt_ctx_encrypt_t *) ctx;
   cmd = BCON_NEW ("name", BCON_UTF8 (ectx->coll_name));
   CRYPT_TRACEF (&ectx->parent.crypt->log, "constructed: %s\n", tmp_json (cmd));
   _mongocrypt_buffer_steal_from_bson (&ectx->list_collections_filter, cmd);
   out->data = ectx->list_collections_filter.data;
   out->len = ectx->list_collections_filter.len;
   return true;
}

static bool
_set_schema_from_collinfo (mongocrypt_ctx_t *ctx, bson_t *collinfo)
{
   bson_iter_t iter;
   _mongocrypt_ctx_encrypt_t *ectx;
   bool found_jsonschema = false;

   /* Parse out the schema. */
   ectx = (_mongocrypt_ctx_encrypt_t *) ctx;

   /* Disallow views. */
   if (bson_iter_init_find (&iter, collinfo, "type") &&
       BSON_ITER_HOLDS_UTF8 (&iter) && bson_iter_utf8 (&iter, NULL) &&
       0 == strcmp ("view", bson_iter_utf8 (&iter, NULL))) {
      return _mongocrypt_ctx_fail_w_msg (ctx, "cannot auto encrypt a view");
   }

   if (!bson_iter_init (&iter, collinfo)) {
      return _mongocrypt_ctx_fail_w_msg (ctx, "BSON malformed");
   }

   if (bson_iter_find_descendant (&iter, "options.encryptedFields", &iter)) {
      if (!BSON_ITER_HOLDS_DOCUMENT (&iter)) {
         return _mongocrypt_ctx_fail_w_msg (
            ctx, "options.encryptedFields is not a BSON document");
      }
      if (!_mongocrypt_buffer_copy_from_document_iter (
             &ectx->encrypted_field_config, &iter)) {
         return _mongocrypt_ctx_fail_w_msg (
            ctx, "unable to copy options.encryptedFields");
      }
   }

   BSON_ASSERT (bson_iter_init (&iter, collinfo));

   if (bson_iter_find_descendant (&iter, "options.validator", &iter) &&
       BSON_ITER_HOLDS_DOCUMENT (&iter)) {
      if (!bson_iter_recurse (&iter, &iter)) {
         return _mongocrypt_ctx_fail_w_msg (ctx, "BSON malformed");
      }
      while (bson_iter_next (&iter)) {
         const char *key;

         key = bson_iter_key (&iter);
         BSON_ASSERT (key);
         if (0 == strcmp ("$jsonSchema", key)) {
            if (found_jsonschema) {
               return _mongocrypt_ctx_fail_w_msg (
                  ctx, "duplicate $jsonSchema fields found");
            }
            if (!_mongocrypt_buffer_copy_from_document_iter (&ectx->schema,
                                                             &iter)) {
               return _mongocrypt_ctx_fail_w_msg (ctx, "malformed $jsonSchema");
            }
            found_jsonschema = true;
         } else {
            ectx->collinfo_has_siblings = true;
         }
      }
   }

   if (!found_jsonschema) {
      bson_t empty = BSON_INITIALIZER;

      _mongocrypt_buffer_steal_from_bson (&ectx->schema, &empty);
   }


   return true;
}

static bool
_mongo_feed_collinfo (mongocrypt_ctx_t *ctx, mongocrypt_binary_t *in)
{
   bson_t as_bson;

   _mongocrypt_ctx_encrypt_t *ectx;

   ectx = (_mongocrypt_ctx_encrypt_t *) ctx;
   if (!bson_init_static (&as_bson, in->data, in->len)) {
      return _mongocrypt_ctx_fail_w_msg (ctx, "BSON malformed");
   }

   /* Cache the received collinfo. */
   if (!_mongocrypt_cache_add_copy (
          &ctx->crypt->cache_collinfo, ectx->ns, &as_bson, ctx->status)) {
      return _mongocrypt_ctx_fail (ctx);
   }

   if (!_set_schema_from_collinfo (ctx, &as_bson)) {
      return false;
   }

   return true;
}

static bool
_try_run_csfle_marking (mongocrypt_ctx_t *ctx);

static bool
_mongo_done_collinfo (mongocrypt_ctx_t *ctx)
{
   _mongocrypt_ctx_encrypt_t *ectx;

   ectx = (_mongocrypt_ctx_encrypt_t *) ctx;
   if (_mongocrypt_buffer_empty (&ectx->schema)) {
      bson_t empty_collinfo = BSON_INITIALIZER;

      /* If no collinfo was fed, cache an empty collinfo. */
      if (!_mongocrypt_cache_add_copy (&ctx->crypt->cache_collinfo,
                                       ectx->ns,
                                       &empty_collinfo,
                                       ctx->status)) {
         bson_destroy (&empty_collinfo);
         return _mongocrypt_ctx_fail (ctx);
      }
      bson_destroy (&empty_collinfo);
   }

   ectx->parent.state = MONGOCRYPT_CTX_NEED_MONGO_MARKINGS;
   return _try_run_csfle_marking (ctx);
}


static bool
_fle2_mongo_op_markings (mongocrypt_ctx_t *ctx, bson_t *out)
{
   _mongocrypt_ctx_encrypt_t *ectx;
   bson_t cmd_bson = BSON_INITIALIZER,
          encrypted_field_config_bson = BSON_INITIALIZER;
   ectx = (_mongocrypt_ctx_encrypt_t *) ctx;

   BSON_ASSERT (ctx->state == MONGOCRYPT_CTX_NEED_MONGO_MARKINGS);
   BSON_ASSERT (!_mongocrypt_buffer_empty (&ectx->encrypted_field_config));

   if (!_mongocrypt_buffer_to_bson (&ectx->original_cmd, &cmd_bson)) {
      return _mongocrypt_ctx_fail_w_msg (
         ctx, "unable to convert original_cmd to BSON");
   }
   bson_copy_to (&cmd_bson, out);

   if (!_mongocrypt_buffer_to_bson (&ectx->encrypted_field_config,
                                    &encrypted_field_config_bson)) {
      return _mongocrypt_ctx_fail_w_msg (
         ctx, "unable to convert encrypted_field_config to BSON");
   }

   if (!_fle2_append_encryptionInformation (
          out, ectx->ns, &encrypted_field_config_bson, ctx->status)) {
      return _mongocrypt_ctx_fail (ctx);
   }

   return true;
}


/**
 * @brief Create the server-side command that contains information for
 * generating encryption markings via query analysis.
 *
 * @param ctx The encryption context.
 * @param out The destination of the generate BSON document
 * @return true On success
 * @return false Otherwise. Sets a failing status message in this case.
 */
static bool
_create_markings_cmd_bson (mongocrypt_ctx_t *ctx, bson_t *out)
{
   _mongocrypt_ctx_encrypt_t *ectx = (_mongocrypt_ctx_encrypt_t *) ctx;
   if (!_mongocrypt_buffer_empty (&ectx->encrypted_field_config)) {
      // Defer to FLE2 to generate the markings command
      return _fle2_mongo_op_markings (ctx, out);
   }
<<<<<<< HEAD

   // For FLE1:
   // Get the original command document
   bson_t bson_view = BSON_INITIALIZER;
   if (!_mongocrypt_buffer_to_bson (&ectx->original_cmd, &bson_view)) {
      _mongocrypt_ctx_fail_w_msg (ctx, "invalid BSON cmd");
      return false;
   }
   // Copy the command to the output
   bson_copy_to (&bson_view, out);

=======

   // For FLE1:
   // Get the original command document
   bson_t bson_view = BSON_INITIALIZER;
   if (!_mongocrypt_buffer_to_bson (&ectx->original_cmd, &bson_view)) {
      _mongocrypt_ctx_fail_w_msg (ctx, "invalid BSON cmd");
      return false;
   }
   // Copy the command to the output
   bson_copy_to (&bson_view, out);

>>>>>>> 32ff7ab2
   if (!_mongocrypt_buffer_empty (&ectx->schema)) {
      // We have a schema buffer. View it as BSON:
      if (!_mongocrypt_buffer_to_bson (&ectx->schema, &bson_view)) {
         _mongocrypt_ctx_fail_w_msg (ctx, "invalid BSON schema");
         return false;
      }
      // Append the jsonSchema to the output command
      BSON_APPEND_DOCUMENT (out, "jsonSchema", &bson_view);
<<<<<<< HEAD
=======
   } else {
      bson_t empty = BSON_INITIALIZER;
      BSON_APPEND_DOCUMENT (out, "jsonSchema", &empty);
>>>>>>> 32ff7ab2
   }

   // if a local schema was not set, set isRemoteSchema=true
   BSON_APPEND_BOOL (out, "isRemoteSchema", !ectx->used_local_schema);
   return true;
}


static bool
_mongo_op_markings (mongocrypt_ctx_t *ctx, mongocrypt_binary_t *out)
{
   _mongocrypt_ctx_encrypt_t *ectx = (_mongocrypt_ctx_encrypt_t *) ctx;

   if (_mongocrypt_buffer_empty (&ectx->mongocryptd_cmd)) {
      // We need to generate the command document
      bson_t cmd_bson = BSON_INITIALIZER;
      if (!_create_markings_cmd_bson (ctx, &cmd_bson)) {
         // Failed
         bson_destroy (&cmd_bson);
         return false;
      }
      // Store the generated command:
      _mongocrypt_buffer_steal_from_bson (&ectx->mongocryptd_cmd, &cmd_bson);
   }

   // If we reach here, we have a valid mongocrypt_cmd
   out->data = ectx->mongocryptd_cmd.data;
   out->len = ectx->mongocryptd_cmd.len;
   return true;
}


static bool
_collect_key_from_marking (void *ctx,
                           _mongocrypt_buffer_t *in,
                           mongocrypt_status_t *status)
{
   _mongocrypt_marking_t marking;
   _mongocrypt_key_broker_t *kb;
   bool res;

   kb = (_mongocrypt_key_broker_t *) ctx;

   if (!_mongocrypt_marking_parse_unowned (in, &marking, status)) {
      _mongocrypt_marking_cleanup (&marking);
      return false;
   }

   if (marking.has_alt_name) {
      res = _mongocrypt_key_broker_request_name (kb, &marking.key_alt_name);
   } else {
      res = _mongocrypt_key_broker_request_id (kb, &marking.key_id);
   }

   if (!res) {
      _mongocrypt_key_broker_status (kb, status);
      _mongocrypt_marking_cleanup (&marking);
      return false;
   }

   _mongocrypt_marking_cleanup (&marking);

   return true;
}


static bool
_mongo_feed_markings (mongocrypt_ctx_t *ctx, mongocrypt_binary_t *in)
{
   /* Find keys. */
   bson_t as_bson;
   bson_iter_t iter;
   _mongocrypt_ctx_encrypt_t *ectx;

   ectx = (_mongocrypt_ctx_encrypt_t *) ctx;
   if (!_mongocrypt_binary_to_bson (in, &as_bson)) {
      return _mongocrypt_ctx_fail_w_msg (ctx, "malformed BSON");
   }

   if (bson_iter_init_find (&iter, &as_bson, "schemaRequiresEncryption") &&
       !bson_iter_as_bool (&iter)) {
      /* TODO: update cache: this schema does not require encryption. */

      /* If using a local schema, warn if there are no encrypted fields. */
      if (ectx->used_local_schema) {
         _mongocrypt_log (
            &ctx->crypt->log,
            MONGOCRYPT_LOG_LEVEL_WARNING,
            "local schema used but does not have encryption specifiers");
      }
      return true;
   } else {
      /* if the schema requires encryption, but has sibling validators, error.
       */
      if (ectx->collinfo_has_siblings) {
         return _mongocrypt_ctx_fail_w_msg (ctx,
                                            "schema requires encryption, "
                                            "but collection JSON schema "
                                            "validator has siblings");
      }
   }

   if (bson_iter_init_find (&iter, &as_bson, "hasEncryptedPlaceholders") &&
       !bson_iter_as_bool (&iter)) {
      return true;
   }

   if (!bson_iter_init_find (&iter, &as_bson, "result")) {
      return _mongocrypt_ctx_fail_w_msg (ctx, "malformed marking, no 'result'");
   }

   if (!_mongocrypt_buffer_copy_from_document_iter (&ectx->marked_cmd, &iter)) {
      return _mongocrypt_ctx_fail_w_msg (
         ctx, "malformed marking, 'result' must be a document");
   }

   if (!bson_iter_recurse (&iter, &iter)) {
      return _mongocrypt_ctx_fail_w_msg (
         ctx, "malformed marking, could not recurse into 'result'");
   }
   if (!_mongocrypt_traverse_binary_in_bson (_collect_key_from_marking,
                                             (void *) &ctx->kb,
                                             TRAVERSE_MATCH_MARKING,
                                             &iter,
                                             ctx->status)) {
      return _mongocrypt_ctx_fail (ctx);
   }

   return true;
}


static bool
_mongo_done_markings (mongocrypt_ctx_t *ctx)
{
   (void) _mongocrypt_key_broker_requests_done (&ctx->kb);
   return _mongocrypt_ctx_state_from_key_broker (ctx);
}


/**
 * @brief Attempt to generate csfle markings using a csfle dynamic library.
 *
 * @param ctx A context which has state NEED_MONGO_MARKINGS
 * @return true On success
 * @return false On error.
 *
 * This should be called only when we are ready for markings in the command
 * document. This function will only do anything if the csfle dynamic library
 * is loaded, otherwise it returns success immediately and leaves the state
 * as NEED_MONGO_MARKINGS.
 *
 * If csfle is loaded, this function will request the csfle library generate a
 * marked command document based on the caller's schema. If successful, the
 * state will be changed via @ref _mongo_done_markings().
 *
 * The purpose of this function is to short-circuit the phase of encryption
 * wherein we would normally return to the driver and give them the opportunity
 * to generate the markings by passing a special command to a mongocryptd daemon
 * process. Instead, we'll do it ourselves here, if possible.
 */
static bool
_try_run_csfle_marking (mongocrypt_ctx_t *ctx)
{
   BSON_ASSERT (
      ctx->state == MONGOCRYPT_CTX_NEED_MONGO_MARKINGS &&
      "_try_run_csfle_marking() should only be called when mongocrypt is "
      "ready for markings");

   _mongocrypt_ctx_encrypt_t *ectx = (_mongocrypt_ctx_encrypt_t *) ctx;

   // We have a valid schema and just need to mark the fields for encryption
   if (!ctx->crypt->csfle.okay) {
      // We don't have a csfle library to use to obtain the markings. It's up to
      // caller to resolve them.
      return true;
   }

   _mcr_csfle_v1_vtable csfle = ctx->crypt->csfle;
   mongo_csfle_v1_lib *csfle_lib = ctx->crypt->csfle_lib;
   BSON_ASSERT (csfle_lib);
   bool okay = false;

#define CHECK_CSFLE_ERROR(Func, FailLabel)                             \
   if (1) {                                                            \
      if (csfle.status_get_error (status)) {                           \
         _mongocrypt_set_error (ctx->status,                           \
                                MONGOCRYPT_STATUS_ERROR_CSFLE,         \
                                MONGOCRYPT_GENERIC_ERROR_CODE,         \
                                "csfle " #Func                         \
                                " failed: %s [Error %d, code %d]",     \
                                csfle.status_get_explanation (status), \
                                csfle.status_get_error (status),       \
                                csfle.status_get_code (status));       \
         _mongocrypt_ctx_fail (ctx);                                   \
         goto FailLabel;                                               \
      }                                                                \
   } else                                                              \
      ((void) 0)

   mongo_csfle_v1_status *status = csfle.status_create ();
   BSON_ASSERT (status);

   // Obtain the command for markings
   bson_t cmd = BSON_INITIALIZER;
   if (!_create_markings_cmd_bson (ctx, &cmd)) {
      goto fail_create_cmd;
   }
   BSON_APPEND_UTF8 (&cmd, "$db", "csfle");

   mongo_csfle_v1_query_analyzer *qa =
      csfle.query_analyzer_create (csfle_lib, status);
   CHECK_CSFLE_ERROR ("query_analyzer_create", fail_qa_create);

   uint32_t marked_bson_len = 0;
   uint8_t *marked_bson = csfle.analyze_query (qa,
                                               bson_get_data (&cmd),
                                               ectx->ns,
                                               (uint32_t) strlen (ectx->ns),
                                               &marked_bson_len,
                                               status);
   CHECK_CSFLE_ERROR ("analyze_query", analyze_failed);

   // Copy out the marked document.
   mongocrypt_binary_t *marked =
      mongocrypt_binary_new_from_data (marked_bson, marked_bson_len);
   if (!_mongo_feed_markings (ctx, marked)) {
      _mongocrypt_ctx_fail_w_msg (
         ctx, "Consuming the generated csfle markings failed");
      goto feed_failed;
   }

   okay = _mongo_done_markings (ctx);
   if (!okay) {
      _mongocrypt_ctx_fail_w_msg (
         ctx, "Finalizing the generated csfle markings failed");
   }

feed_failed:
   mongocrypt_binary_destroy (marked);
   csfle.bson_free (marked_bson);
analyze_failed:
   csfle.query_analyzer_destroy (qa);
fail_qa_create:
fail_create_cmd:
   bson_destroy (&cmd);
   if (csfle.status_get_error (status)) {
      _mongocrypt_log (
         &ctx->crypt->log,
         MONGOCRYPT_LOG_LEVEL_WARNING,
         "Error while shutting down csfle library: %s [Error %d, code %d]",
         csfle.status_get_explanation (status),
         csfle.status_get_error (status),
         csfle.status_get_code (status));
   }
   csfle.status_destroy (status);
   return okay;
}


static bool
_marking_to_bson_value (void *ctx,
                        _mongocrypt_marking_t *marking,
                        bson_value_t *out,
                        mongocrypt_status_t *status)
{
   _mongocrypt_ciphertext_t ciphertext;
   _mongocrypt_buffer_t serialized_ciphertext = {0};
   bool ret = false;

   BSON_ASSERT (out);

   _mongocrypt_ciphertext_init (&ciphertext);

   if (!_mongocrypt_marking_to_ciphertext (ctx, marking, &ciphertext, status)) {
      goto fail;
   }

   if (!_mongocrypt_serialize_ciphertext (&ciphertext,
                                          &serialized_ciphertext)) {
      CLIENT_ERR ("malformed ciphertext");
      goto fail;
   };

   /* ownership of serialized_ciphertext is transferred to caller. */
   out->value_type = BSON_TYPE_BINARY;
   out->value.v_binary.data = serialized_ciphertext.data;
   out->value.v_binary.data_len = serialized_ciphertext.len;
   out->value.v_binary.subtype = (bson_subtype_t) 6;

   ret = true;

fail:
   _mongocrypt_ciphertext_cleanup (&ciphertext);
   return ret;
}


static bool
_replace_marking_with_ciphertext (void *ctx,
                                  _mongocrypt_buffer_t *in,
                                  bson_value_t *out,
                                  mongocrypt_status_t *status)
{
   _mongocrypt_marking_t marking;
   bool ret;

   BSON_ASSERT (in);

   memset (&marking, 0, sizeof (marking));

   if (!_mongocrypt_marking_parse_unowned (in, &marking, status)) {
      _mongocrypt_marking_cleanup (&marking);
      return false;
   }

   ret = _marking_to_bson_value (ctx, &marking, out, status);
   _mongocrypt_marking_cleanup (&marking);
   return ret;
}

/* Process a call to mongocrypt_ctx_finalize when an encryptedFieldConfig is
 * associated with the command. */
static bool
_fle2_finalize (mongocrypt_ctx_t *ctx, mongocrypt_binary_t *out)
{
   bson_t converted;
   _mongocrypt_ctx_encrypt_t *ectx;
   bson_t encrypted_field_config_bson;

   ectx = (_mongocrypt_ctx_encrypt_t *) ctx;

   BSON_ASSERT (!_mongocrypt_buffer_empty (&ectx->encrypted_field_config));
   BSON_ASSERT (ctx->state == MONGOCRYPT_CTX_READY);

   if (ectx->explicit) {
      return _mongocrypt_ctx_fail_w_msg (
         ctx, "explicit encryption is not yet supported. See MONGOCRYPT-409.");
   }

   if (!_mongocrypt_buffer_to_bson (&ectx->encrypted_field_config,
                                    &encrypted_field_config_bson)) {
      return _mongocrypt_ctx_fail_w_msg (
         ctx, "malformed bson in encrypted_field_config_bson");
   }

   /* If nothing_to_do is true, then the marked_cmd contained no markings. */
   if (ctx->nothing_to_do) {
      bson_t original_cmd_bson;

      if (!_mongocrypt_buffer_to_bson (&ectx->original_cmd,
                                       &original_cmd_bson)) {
         return _mongocrypt_ctx_fail_w_msg (ctx,
                                            "malformed bson in original_cmd");
      }

      /* Append 'encryptionInformation' to the original command. */
      bson_init (&converted);
      bson_copy_to (&original_cmd_bson, &converted);
      if (!_fle2_append_encryptionInformation (
             &converted, ectx->ns, &encrypted_field_config_bson, ctx->status)) {
         bson_destroy (&converted);
         return _mongocrypt_ctx_fail (ctx);
      }
   } else {
      return _mongocrypt_ctx_fail_w_msg (
         ctx,
         "FLE 2 markings not supported yet. See: MONGOCRYPT-397, "
         "MONGOCRYPT-398, and MONGOCRYPT-399");
   }

   _mongocrypt_buffer_steal_from_bson (&ectx->encrypted_cmd, &converted);
   _mongocrypt_buffer_to_binary (&ectx->encrypted_cmd, out);
   ctx->state = MONGOCRYPT_CTX_DONE;

   return true;
}

static bool
_finalize (mongocrypt_ctx_t *ctx, mongocrypt_binary_t *out)
{
   bson_t as_bson, converted;
   bson_iter_t iter;
   _mongocrypt_ctx_encrypt_t *ectx;
   bool res;

   ectx = (_mongocrypt_ctx_encrypt_t *) ctx;

   if (!_mongocrypt_buffer_empty (&ectx->encrypted_field_config)) {
      return _fle2_finalize (ctx, out);
   }

   if (!ectx->explicit) {
      if (ctx->nothing_to_do) {
         _mongocrypt_buffer_to_binary (&ectx->original_cmd, out);
         ctx->state = MONGOCRYPT_CTX_DONE;
         return true;
      }
      if (!_mongocrypt_buffer_to_bson (&ectx->marked_cmd, &as_bson)) {
         return _mongocrypt_ctx_fail_w_msg (ctx, "malformed bson");
      }

      bson_iter_init (&iter, &as_bson);
      bson_init (&converted);
      if (!_mongocrypt_transform_binary_in_bson (
             _replace_marking_with_ciphertext,
             &ctx->kb,
             TRAVERSE_MATCH_MARKING,
             &iter,
             &converted,
             ctx->status)) {
         return _mongocrypt_ctx_fail (ctx);
      }
   } else {
      /* For explicit encryption, we have no marking, but we can fake one */
      _mongocrypt_marking_t marking;
      bson_value_t value;

      memset (&value, 0, sizeof (value));

      _mongocrypt_marking_init (&marking);

      if (!_mongocrypt_buffer_to_bson (&ectx->original_cmd, &as_bson)) {
         return _mongocrypt_ctx_fail_w_msg (ctx, "malformed bson");
      }

      if (!bson_iter_init_find (&iter, &as_bson, "v")) {
         return _mongocrypt_ctx_fail_w_msg (ctx,
                                            "invalid msg, must contain 'v'");
      }


      memcpy (&marking.v_iter, &iter, sizeof (bson_iter_t));
      marking.algorithm = ctx->opts.algorithm;
      _mongocrypt_buffer_set_to (&ctx->opts.key_id, &marking.key_id);
      if (ctx->opts.key_alt_names) {
         bson_value_copy (&ctx->opts.key_alt_names->value,
                          &marking.key_alt_name);
         marking.has_alt_name = true;
      }

      bson_init (&converted);
      res = _marking_to_bson_value (&ctx->kb, &marking, &value, ctx->status);
      if (res) {
         bson_append_value (&converted, MONGOCRYPT_STR_AND_LEN ("v"), &value);
      }

      bson_value_destroy (&value);
      _mongocrypt_marking_cleanup (&marking);

      if (!res) {
         bson_destroy (&converted);
         return _mongocrypt_ctx_fail (ctx);
      }
   }

   _mongocrypt_buffer_steal_from_bson (&ectx->encrypted_cmd, &converted);
   _mongocrypt_buffer_to_binary (&ectx->encrypted_cmd, out);
   ctx->state = MONGOCRYPT_CTX_DONE;

   return true;
}


static void
_cleanup (mongocrypt_ctx_t *ctx)
{
   _mongocrypt_ctx_encrypt_t *ectx;

   ectx = (_mongocrypt_ctx_encrypt_t *) ctx;
   bson_free (ectx->ns);
   bson_free (ectx->db_name);
   bson_free (ectx->coll_name);
   _mongocrypt_buffer_cleanup (&ectx->list_collections_filter);
   _mongocrypt_buffer_cleanup (&ectx->schema);
   _mongocrypt_buffer_cleanup (&ectx->encrypted_field_config);
   _mongocrypt_buffer_cleanup (&ectx->original_cmd);
   _mongocrypt_buffer_cleanup (&ectx->mongocryptd_cmd);
   _mongocrypt_buffer_cleanup (&ectx->marked_cmd);
   _mongocrypt_buffer_cleanup (&ectx->encrypted_cmd);
}


static bool
_try_schema_from_schema_map (mongocrypt_ctx_t *ctx)
{
   mongocrypt_t *crypt;
   _mongocrypt_ctx_encrypt_t *ectx;
   bson_t schema_map;
   bson_iter_t iter;

   crypt = ctx->crypt;
   ectx = (_mongocrypt_ctx_encrypt_t *) ctx;

   if (_mongocrypt_buffer_empty (&crypt->opts.schema_map)) {
      /* No schema map set. */
      return true;
   }

   if (!_mongocrypt_buffer_to_bson (&crypt->opts.schema_map, &schema_map)) {
      return _mongocrypt_ctx_fail_w_msg (ctx, "malformed schema map");
   }

   if (bson_iter_init_find (&iter, &schema_map, ectx->ns)) {
      if (!_mongocrypt_buffer_copy_from_document_iter (&ectx->schema, &iter)) {
         return _mongocrypt_ctx_fail_w_msg (ctx, "malformed schema map");
      }
      ectx->used_local_schema = true;
      ctx->state = MONGOCRYPT_CTX_NEED_MONGO_MARKINGS;
   }

   /* No schema found in map. */
   return true;
}

/* Check if the local encrypted field config map has an entry for this
 * collection.
 * If an encrypted field config is found, the context transitions to
 * MONGOCRYPT_CTX_NEED_MONGO_MARKINGS. */
static bool
_fle2_try_encrypted_field_config_from_map (mongocrypt_ctx_t *ctx)
{
   mongocrypt_t *crypt;
   _mongocrypt_ctx_encrypt_t *ectx;
   bson_t encrypted_field_config_map;
   bson_iter_t iter;

   crypt = ctx->crypt;
   ectx = (_mongocrypt_ctx_encrypt_t *) ctx;

   if (_mongocrypt_buffer_empty (&crypt->opts.encrypted_field_config_map)) {
      /* No encrypted_field_config_map set. */
      return true;
   }

   if (!_mongocrypt_buffer_to_bson (&crypt->opts.encrypted_field_config_map,
                                    &encrypted_field_config_map)) {
      return _mongocrypt_ctx_fail_w_msg (
         ctx, "unable to convert encrypted_field_config_map to BSON");
   }

   if (bson_iter_init_find (&iter, &encrypted_field_config_map, ectx->ns)) {
      if (!_mongocrypt_buffer_copy_from_document_iter (
             &ectx->encrypted_field_config, &iter)) {
         return _mongocrypt_ctx_fail_w_msg (
            ctx,
            "unable to copy encrypted_field_config from "
            "encrypted_field_config_map");
      }
      ctx->state = MONGOCRYPT_CTX_NEED_MONGO_MARKINGS;
   }

   /* No encrypted_field_config found in map. */
   return true;
}


static bool
_try_schema_from_cache (mongocrypt_ctx_t *ctx)
{
   _mongocrypt_ctx_encrypt_t *ectx;
   bson_t *collinfo = NULL;

   ectx = (_mongocrypt_ctx_encrypt_t *) ctx;

   /* Otherwise, we need a remote schema. Check if we have a response to
    * listCollections cached. */
   if (!_mongocrypt_cache_get (&ctx->crypt->cache_collinfo,
                               ectx->ns /* null terminated */,
                               (void **) &collinfo)) {
      return _mongocrypt_ctx_fail_w_msg (ctx, "failed to retrieve from cache");
   }

   if (collinfo) {
      if (!_set_schema_from_collinfo (ctx, collinfo)) {
         return _mongocrypt_ctx_fail (ctx);
      }
      ctx->state = MONGOCRYPT_CTX_NEED_MONGO_MARKINGS;
   } else {
      /* we need to get it. */
      ctx->state = MONGOCRYPT_CTX_NEED_MONGO_COLLINFO;
   }

   bson_destroy (collinfo);
   return true;
}

static bool
_permitted_for_encryption (bson_iter_t *iter,
                           mongocrypt_encryption_algorithm_t algo,
                           mongocrypt_status_t *status)
{
   bson_type_t bson_type;
   const bson_value_t *bson_value = bson_iter_value (iter);
   bool ret = false;

   if (!bson_value) {
      CLIENT_ERR ("Unknown BSON type");
      goto fail;
   }
   bson_type = bson_value->value_type;
   switch (bson_type) {
   case BSON_TYPE_NULL:
   case BSON_TYPE_MINKEY:
   case BSON_TYPE_MAXKEY:
   case BSON_TYPE_UNDEFINED:
      CLIENT_ERR ("BSON type invalid for encryption");
      goto fail;
   case BSON_TYPE_BINARY:
      if (bson_value->value.v_binary.subtype == 6) {
         CLIENT_ERR ("BSON binary subtype 6 is invalid for encryption");
         goto fail;
      }
      /* ok */
      break;
   case BSON_TYPE_DOUBLE:
   case BSON_TYPE_DOCUMENT:
   case BSON_TYPE_ARRAY:
   case BSON_TYPE_CODEWSCOPE:
   case BSON_TYPE_BOOL:
   case BSON_TYPE_DECIMAL128:
      if (algo == MONGOCRYPT_ENCRYPTION_ALGORITHM_DETERMINISTIC) {
         CLIENT_ERR ("BSON type invalid for deterministic encryption");
         goto fail;
      }
      break;
   case BSON_TYPE_UTF8:
   case BSON_TYPE_OID:
   case BSON_TYPE_DATE_TIME:
   case BSON_TYPE_REGEX:
   case BSON_TYPE_DBPOINTER:
   case BSON_TYPE_CODE:
   case BSON_TYPE_SYMBOL:
   case BSON_TYPE_INT32:
   case BSON_TYPE_TIMESTAMP:
   case BSON_TYPE_INT64:
      /* ok */
      break;
   case BSON_TYPE_EOD:
   default:
      CLIENT_ERR ("invalid BSON value type 00");
      goto fail;
   }

   ret = true;
fail:
   return ret;
}

bool
mongocrypt_ctx_explicit_encrypt_init (mongocrypt_ctx_t *ctx,
                                      mongocrypt_binary_t *msg)
{
   _mongocrypt_ctx_encrypt_t *ectx;
   bson_t as_bson;
   bson_iter_t iter;
   _mongocrypt_ctx_opts_spec_t opts_spec;

   if (!ctx) {
      return false;
   }
   memset (&opts_spec, 0, sizeof (opts_spec));
   opts_spec.key_descriptor = OPT_REQUIRED;
   opts_spec.algorithm = OPT_REQUIRED;

   if (!_mongocrypt_ctx_init (ctx, &opts_spec)) {
      return false;
   }

   ectx = (_mongocrypt_ctx_encrypt_t *) ctx;
   ctx->type = _MONGOCRYPT_TYPE_ENCRYPT;
   ectx->explicit = true;
   ctx->vtable.finalize = _finalize;
   ctx->vtable.cleanup = _cleanup;

   if (!msg || !msg->data) {
      return _mongocrypt_ctx_fail_w_msg (
         ctx, "msg required for explicit encryption");
   }

   if (ctx->opts.key_alt_names) {
      if (!_mongocrypt_key_broker_request_name (
             &ctx->kb, &ctx->opts.key_alt_names->value)) {
         return _mongocrypt_ctx_fail (ctx);
      }
   } else {
      if (!_mongocrypt_key_broker_request_id (&ctx->kb, &ctx->opts.key_id)) {
         return _mongocrypt_ctx_fail (ctx);
      }
   }

   _mongocrypt_buffer_init (&ectx->original_cmd);

   _mongocrypt_buffer_copy_from_binary (&ectx->original_cmd, msg);
   if (!_mongocrypt_buffer_to_bson (&ectx->original_cmd, &as_bson)) {
      return _mongocrypt_ctx_fail_w_msg (ctx, "msg must be bson");
   }

   if (ctx->crypt->log.trace_enabled) {
      char *cmd_val;
      cmd_val = _mongocrypt_new_json_string_from_binary (msg);
      _mongocrypt_log (&ctx->crypt->log,
                       MONGOCRYPT_LOG_LEVEL_TRACE,
                       "%s (%s=\"%s\")",
                       BSON_FUNC,
                       "msg",
                       cmd_val);
      bson_free (cmd_val);
   }

   if (!bson_iter_init_find (&iter, &as_bson, "v")) {
      return _mongocrypt_ctx_fail_w_msg (ctx, "invalid msg, must contain 'v'");
   }

   if (!_permitted_for_encryption (&iter, ctx->opts.algorithm, ctx->status)) {
      return _mongocrypt_ctx_fail (ctx);
   }

   (void) _mongocrypt_key_broker_requests_done (&ctx->kb);
   return _mongocrypt_ctx_state_from_key_broker (ctx);
}

static bool
_check_cmd_for_auto_encrypt (mongocrypt_binary_t *cmd,
                             bool *bypass,
                             char **collname,
                             mongocrypt_status_t *status)
{
   bson_t as_bson;
   bson_iter_t iter, ns_iter;
   const char *cmd_name;
   bool eligible = false;

   *bypass = false;

   if (!_mongocrypt_binary_to_bson (cmd, &as_bson) ||
       !bson_iter_init (&iter, &as_bson)) {
      CLIENT_ERR ("invalid BSON");
      return false;
   }

   /* The command name is the first key. */
   if (!bson_iter_next (&iter)) {
      CLIENT_ERR ("invalid empty BSON");
      return false;
   }

   cmd_name = bson_iter_key (&iter);
   BSON_ASSERT (cmd_name);

   /* get the collection name (or NULL if database/client command). */
   if (0 == strcmp (cmd_name, "explain")) {
      if (!BSON_ITER_HOLDS_DOCUMENT (&iter)) {
         CLIENT_ERR ("explain value is not a document");
         return false;
      }
      if (!bson_iter_recurse (&iter, &ns_iter)) {
         CLIENT_ERR ("malformed BSON for encrypt command");
         return false;
      }
      if (!bson_iter_next (&ns_iter)) {
         CLIENT_ERR ("invalid empty BSON");
         return false;
      }
   } else {
      memcpy (&ns_iter, &iter, sizeof (iter));
   }

   if (BSON_ITER_HOLDS_UTF8 (&ns_iter)) {
      *collname = bson_strdup (bson_iter_utf8 (&ns_iter, NULL));
   } else {
      *collname = NULL;
   }

   /* check if command is eligible for auto encryption, bypassed, or ineligible.
    */
   if (0 == strcmp (cmd_name, "aggregate")) {
      /* collection level aggregate ok, database/client is not. */
      eligible = true;
   } else if (0 == strcmp (cmd_name, "count")) {
      eligible = true;
   } else if (0 == strcmp (cmd_name, "distinct")) {
      eligible = true;
   } else if (0 == strcmp (cmd_name, "delete")) {
      eligible = true;
   } else if (0 == strcmp (cmd_name, "find")) {
      eligible = true;
   } else if (0 == strcmp (cmd_name, "findAndModify")) {
      eligible = true;
   } else if (0 == strcmp (cmd_name, "getMore")) {
      *bypass = true;
   } else if (0 == strcmp (cmd_name, "insert")) {
      eligible = true;
   } else if (0 == strcmp (cmd_name, "update")) {
      eligible = true;
   } else if (0 == strcmp (cmd_name, "authenticate")) {
      *bypass = true;
   } else if (0 == strcmp (cmd_name, "getnonce")) {
      *bypass = true;
   } else if (0 == strcmp (cmd_name, "logout")) {
      *bypass = true;
   } else if (0 == bson_strcasecmp (cmd_name, "isMaster")) {
      /* use case insensitive compare for ismaster, since some drivers send
       * "ismaster" and others send "isMaster" */
      *bypass = true;
   } else if (0 == strcmp (cmd_name, "abortTransaction")) {
      *bypass = true;
   } else if (0 == strcmp (cmd_name, "commitTransaction")) {
      *bypass = true;
   } else if (0 == strcmp (cmd_name, "endSessions")) {
      *bypass = true;
   } else if (0 == strcmp (cmd_name, "startSession")) {
      *bypass = true;
   } else if (0 == strcmp (cmd_name, "create")) {
      *bypass = true;
   } else if (0 == strcmp (cmd_name, "createIndexes")) {
      *bypass = true;
   } else if (0 == strcmp (cmd_name, "drop")) {
      *bypass = true;
   } else if (0 == strcmp (cmd_name, "dropDatabase")) {
      *bypass = true;
   } else if (0 == strcmp (cmd_name, "dropIndexes")) {
      *bypass = true;
   } else if (0 == strcmp (cmd_name, "killCursors")) {
      *bypass = true;
   } else if (0 == strcmp (cmd_name, "listCollections")) {
      *bypass = true;
   } else if (0 == strcmp (cmd_name, "listDatabases")) {
      *bypass = true;
   } else if (0 == strcmp (cmd_name, "listIndexes")) {
      *bypass = true;
   } else if (0 == strcmp (cmd_name, "renameCollection")) {
      *bypass = true;
   } else if (0 == strcmp (cmd_name, "explain")) {
      eligible = true;
   } else if (0 == strcmp (cmd_name, "ping")) {
      *bypass = true;
   } else if (0 == strcmp (cmd_name, "saslStart")) {
      *bypass = true;
   } else if (0 == strcmp (cmd_name, "saslContinue")) {
      *bypass = true;
   } else if (0 == strcmp (cmd_name, "killAllSessions")) {
      *bypass = true;
   } else if (0 == strcmp (cmd_name, "killSessions")) {
      *bypass = true;
   } else if (0 == strcmp (cmd_name, "killAllSessionsByPattern")) {
      *bypass = true;
   } else if (0 == strcmp (cmd_name, "refreshSessions")) {
      *bypass = true;
   }

   /* database/client commands are ineligible. */
   if (eligible) {
      if (!*collname) {
         CLIENT_ERR (
            "non-collection command not supported for auto encryption: %s",
            cmd_name);
         return false;
      }
      if (0 == strlen (*collname)) {
         CLIENT_ERR ("empty collection name on command: %s", cmd_name);
         return false;
      }
   }

   if (eligible || *bypass) {
      return true;
   }

   CLIENT_ERR ("command not supported for auto encryption: %s", cmd_name);
   return false;
}

bool
mongocrypt_ctx_encrypt_init (mongocrypt_ctx_t *ctx,
                             const char *db,
                             int32_t db_len,
                             mongocrypt_binary_t *cmd)
{
   _mongocrypt_ctx_encrypt_t *ectx;
   _mongocrypt_ctx_opts_spec_t opts_spec;
   bool bypass;

   if (!ctx) {
      return false;
   }
   memset (&opts_spec, 0, sizeof (opts_spec));
   opts_spec.schema = OPT_OPTIONAL;
   if (!_mongocrypt_ctx_init (ctx, &opts_spec)) {
      return false;
   }

   ectx = (_mongocrypt_ctx_encrypt_t *) ctx;
   ctx->type = _MONGOCRYPT_TYPE_ENCRYPT;
   ectx->explicit = false;
   ctx->vtable.mongo_op_collinfo = _mongo_op_collinfo;
   ctx->vtable.mongo_feed_collinfo = _mongo_feed_collinfo;
   ctx->vtable.mongo_done_collinfo = _mongo_done_collinfo;
   ctx->vtable.mongo_op_collinfo = _mongo_op_collinfo;
   ctx->vtable.mongo_op_markings = _mongo_op_markings;
   ctx->vtable.mongo_feed_markings = _mongo_feed_markings;
   ctx->vtable.mongo_done_markings = _mongo_done_markings;
   ctx->vtable.finalize = _finalize;
   ctx->vtable.cleanup = _cleanup;
   ctx->vtable.mongo_op_collinfo = _mongo_op_collinfo;
   ctx->vtable.mongo_feed_collinfo = _mongo_feed_collinfo;
   ctx->vtable.mongo_done_collinfo = _mongo_done_collinfo;


   if (!cmd || !cmd->data) {
      return _mongocrypt_ctx_fail_w_msg (ctx, "invalid command");
   }

   _mongocrypt_buffer_copy_from_binary (&ectx->original_cmd, cmd);

   if (!_check_cmd_for_auto_encrypt (
          cmd, &bypass, &ectx->coll_name, ctx->status)) {
      return _mongocrypt_ctx_fail (ctx);
   }

   if (bypass) {
      ctx->nothing_to_do = true;
      ctx->state = MONGOCRYPT_CTX_READY;
      return true;
   }

   /* if _check_cmd_for_auto_encrypt did not bypass or error, a collection name
    * must have been set. */
   if (!ectx->coll_name) {
      return _mongocrypt_ctx_fail_w_msg (
         ctx,
         "unexpected error: did not bypass or error but no collection name");
   }

   if (!_mongocrypt_validate_and_copy_string (db, db_len, &ectx->db_name) ||
       0 == strlen (ectx->db_name)) {
      return _mongocrypt_ctx_fail_w_msg (ctx, "invalid db");
   }

   ectx->ns = bson_strdup_printf ("%s.%s", ectx->db_name, ectx->coll_name);

   if (ctx->opts.kek.provider.aws.region || ctx->opts.kek.provider.aws.cmk) {
      return _mongocrypt_ctx_fail_w_msg (
         ctx, "aws masterkey options must not be set");
   }

   if (!_mongocrypt_buffer_empty (&ctx->opts.key_id)) {
      return _mongocrypt_ctx_fail_w_msg (
         ctx, "key_id must not be set for auto encryption");
   }

   if (ctx->opts.algorithm != MONGOCRYPT_ENCRYPTION_ALGORITHM_NONE) {
      return _mongocrypt_ctx_fail_w_msg (
         ctx, "algorithm must not be set for auto encryption");
   }

   if (ctx->crypt->log.trace_enabled) {
      char *cmd_val;
      cmd_val = _mongocrypt_new_json_string_from_binary (cmd);
      _mongocrypt_log (&ctx->crypt->log,
                       MONGOCRYPT_LOG_LEVEL_TRACE,
                       "%s (%s=\"%s\", %s=%d, %s=\"%s\")",
                       BSON_FUNC,
                       "db",
                       ectx->db_name,
                       "db_len",
                       db_len,
                       "cmd",
                       cmd_val);
      bson_free (cmd_val);
   }

   /* Check if there is an encrypted field config in encrypted_field_config_map
    */
   if (!_fle2_try_encrypted_field_config_from_map (ctx)) {
      return false;
   }
   if (!_mongocrypt_buffer_empty (&ectx->encrypted_field_config)) {
      return true;
   }

   /* Check if we have a local schema from schema_map */
   if (!_try_schema_from_schema_map (ctx)) {
      return false;
   }

   /* If we didn't have a local schema, try the cache. */
   if (_mongocrypt_buffer_empty (&ectx->schema)) {
      if (!_try_schema_from_cache (ctx)) {
         return false;
      }
   }

   /* Otherwise, we need the the driver to fetch the schema. */
   if (_mongocrypt_buffer_empty (&ectx->schema)) {
      ctx->state = MONGOCRYPT_CTX_NEED_MONGO_COLLINFO;
   }

   if (ctx->state == MONGOCRYPT_CTX_NEED_MONGO_MARKINGS) {
      // We're ready for markings. Try to generate them ourself.
      return _try_run_csfle_marking (ctx);
   } else {
      // Other state, return to caller.
      return true;
   }
}<|MERGE_RESOLUTION|>--- conflicted
+++ resolved
@@ -251,7 +251,6 @@
       // Defer to FLE2 to generate the markings command
       return _fle2_mongo_op_markings (ctx, out);
    }
-<<<<<<< HEAD
 
    // For FLE1:
    // Get the original command document
@@ -263,19 +262,6 @@
    // Copy the command to the output
    bson_copy_to (&bson_view, out);
 
-=======
-
-   // For FLE1:
-   // Get the original command document
-   bson_t bson_view = BSON_INITIALIZER;
-   if (!_mongocrypt_buffer_to_bson (&ectx->original_cmd, &bson_view)) {
-      _mongocrypt_ctx_fail_w_msg (ctx, "invalid BSON cmd");
-      return false;
-   }
-   // Copy the command to the output
-   bson_copy_to (&bson_view, out);
-
->>>>>>> 32ff7ab2
    if (!_mongocrypt_buffer_empty (&ectx->schema)) {
       // We have a schema buffer. View it as BSON:
       if (!_mongocrypt_buffer_to_bson (&ectx->schema, &bson_view)) {
@@ -284,12 +270,9 @@
       }
       // Append the jsonSchema to the output command
       BSON_APPEND_DOCUMENT (out, "jsonSchema", &bson_view);
-<<<<<<< HEAD
-=======
    } else {
       bson_t empty = BSON_INITIALIZER;
       BSON_APPEND_DOCUMENT (out, "jsonSchema", &empty);
->>>>>>> 32ff7ab2
    }
 
    // if a local schema was not set, set isRemoteSchema=true
