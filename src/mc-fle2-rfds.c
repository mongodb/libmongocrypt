--- conflicted
+++ resolved
@@ -394,20 +394,7 @@
    }
 
    // create edgesInfo.
-<<<<<<< HEAD
-   if (!args.isStub) {
-      TRY (bson_append_iter (edgesInfo, "lowerBound", -1, &args.lowerBound));
-      TRY (BSON_APPEND_BOOL (edgesInfo, "lbIncluded", args.lbIncluded));
-      TRY (bson_append_iter (edgesInfo, "upperBound", -1, &args.upperBound));
-      TRY (BSON_APPEND_BOOL (edgesInfo, "ubIncluded", args.ubIncluded));
-      TRY (bson_append_iter (edgesInfo, "indexMin", -1, &args.indexMin));
-      TRY (bson_append_iter (edgesInfo, "indexMax", -1, &args.indexMax));
-      if (args.precision.set) {
-         BSON_ASSERT (args.precision.value < INT32_MAX);
-         TRY (BSON_APPEND_INT32 (
-            edgesInfo, "precision", (int32_t) args.precision.value));
-      }
-=======
+
    if (!args->isStub) {
       TRY (bson_append_iter (edgesInfo, "lowerBound", -1, &args->lowerBound));
       TRY (BSON_APPEND_BOOL (edgesInfo, "lbIncluded", args->lbIncluded));
@@ -415,7 +402,11 @@
       TRY (BSON_APPEND_BOOL (edgesInfo, "ubIncluded", args->ubIncluded));
       TRY (bson_append_iter (edgesInfo, "indexMin", -1, &args->indexMin));
       TRY (bson_append_iter (edgesInfo, "indexMax", -1, &args->indexMax));
->>>>>>> 8b5c1344
+      if (args->precision.set) {
+         BSON_ASSERT (args->precision.value < INT32_MAX);
+         TRY (BSON_APPEND_INT32 (
+            edgesInfo, "precision", (int32_t) args->precision.value));
+      }
       TRY (BSON_APPEND_DOCUMENT (v, "edgesInfo", edgesInfo));
    }
 
